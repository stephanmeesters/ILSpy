--- conflicted
+++ resolved
@@ -867,10 +867,9 @@
   <data name="CultureLabel" xml:space="preserve">
     <value>Culture</value>
   </data>
-<<<<<<< HEAD
   <data name="DecompilerSettings.AggressiveScalarReplacementOfAggregates" xml:space="preserve">
     <value>Aggressively perform Scalar Replacement Of Aggregates (SROA)</value>
-=======
+  </data>
   <data name="OpenSelfContainedExecutableMessage" xml:space="preserve">
     <value>You are trying to open a single-file executable (app bundle). In order to work with this type of program, ILSpy will
 
@@ -882,6 +881,5 @@
   </data>
   <data name="NewTab" xml:space="preserve">
     <value>New Tab</value>
->>>>>>> 3436ac32
   </data>
 </root>