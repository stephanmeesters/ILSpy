--- conflicted
+++ resolved
@@ -24,11 +24,7 @@
 	/// <summary>
 	/// Interaction logic for MiscSettingsPanel.xaml
 	/// </summary>
-<<<<<<< HEAD
-	[ExportOptionPage(Title = nameof(Properties.Resources.Misc), Order = 2)]
-=======
-	[ExportOptionPage(Title = "Misc", Order = 30)]
->>>>>>> 8dc80583
+	[ExportOptionPage(Title =nameof(Properties.Resources.Misc), Order = 30)]
 	public partial class MiscSettingsPanel : UserControl, IOptionPage
 	{
 		public MiscSettingsPanel()
