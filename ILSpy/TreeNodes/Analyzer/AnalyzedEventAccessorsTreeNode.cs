﻿// Copyright (c) 2011 AlphaSierraPapa for the SharpDevelop Team
// 
// Permission is hereby granted, free of charge, to any person obtaining a copy of this
// software and associated documentation files (the "Software"), to deal in the Software
// without restriction, including without limitation the rights to use, copy, modify, merge,
// publish, distribute, sublicense, and/or sell copies of the Software, and to permit persons
// to whom the Software is furnished to do so, subject to the following conditions:
// 
// The above copyright notice and this permission notice shall be included in all copies or
// substantial portions of the Software.
// 
// THE SOFTWARE IS PROVIDED "AS IS", WITHOUT WARRANTY OF ANY KIND, EXPRESS OR IMPLIED,
// INCLUDING BUT NOT LIMITED TO THE WARRANTIES OF MERCHANTABILITY, FITNESS FOR A PARTICULAR
// PURPOSE AND NONINFRINGEMENT. IN NO EVENT SHALL THE AUTHORS OR COPYRIGHT HOLDERS BE LIABLE
// FOR ANY CLAIM, DAMAGES OR OTHER LIABILITY, WHETHER IN AN ACTION OF CONTRACT, TORT OR
// OTHERWISE, ARISING FROM, OUT OF OR IN CONNECTION WITH THE SOFTWARE OR THE USE OR OTHER
// DEALINGS IN THE SOFTWARE.

using System;
using Mono.Cecil;

namespace ICSharpCode.ILSpy.TreeNodes.Analyzer
{
<<<<<<< HEAD
	class AnalyzedEventAccessorsTreeNode : AnalyzerTreeNode
=======
	internal sealed class AnalyzedEventAccessorsTreeNode : AnalyzerTreeNode
>>>>>>> e40fe48a
	{
		public AnalyzedEventAccessorsTreeNode(EventDefinition analyzedEvent)
		{
			if (analyzedEvent == null)
				throw new ArgumentNullException("analyzedEvent");

			if (analyzedEvent.AddMethod != null)
				this.Children.Add(new AnalyzedEventAccessorTreeNode(analyzedEvent.AddMethod, "add"));
			if (analyzedEvent.RemoveMethod != null)
				this.Children.Add(new AnalyzedEventAccessorTreeNode(analyzedEvent.RemoveMethod, "remove"));
			foreach (var accessor in analyzedEvent.OtherMethods)
				this.Children.Add(new AnalyzedEventAccessorTreeNode(accessor, null));
		}

		public override object Icon
		{
			get { return Images.Search; }
		}

		public override object Text
		{
			get { return "Accessors"; }
		}

		public static bool CanShow(EventDefinition property)
		{
			return !MainWindow.Instance.CurrentLanguage.ShowMember(property.AddMethod ?? property.RemoveMethod);
		}

		internal class AnalyzedEventAccessorTreeNode : AnalyzedMethodTreeNode
		{
			private string name;

			public AnalyzedEventAccessorTreeNode(MethodDefinition analyzedMethod, string name)
				: base(analyzedMethod)
			{
				this.name = name;
			}

			public override object Text
			{
				get { return name ?? base.Text; }
			}
		}
	}
}<|MERGE_RESOLUTION|>--- conflicted
+++ resolved
@@ -21,11 +21,7 @@
 
 namespace ICSharpCode.ILSpy.TreeNodes.Analyzer
 {
-<<<<<<< HEAD
-	class AnalyzedEventAccessorsTreeNode : AnalyzerTreeNode
-=======
 	internal sealed class AnalyzedEventAccessorsTreeNode : AnalyzerTreeNode
->>>>>>> e40fe48a
 	{
 		public AnalyzedEventAccessorsTreeNode(EventDefinition analyzedEvent)
 		{
