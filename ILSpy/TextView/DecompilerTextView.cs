--- conflicted
+++ resolved
@@ -661,7 +661,16 @@
 			return text;
 		}
 		#endregion
-<<<<<<< HEAD
+
+		public DecompilerTextViewState GetState()
+		{
+			var state = new DecompilerTextViewState();
+			if (foldingManager != null)
+				state.SaveFoldingsState(foldingManager.AllFoldings);
+			state.VerticalOffset = textEditor.VerticalOffset;
+			state.HorizontalOffset = textEditor.HorizontalOffset;
+			return state;
+		}
 		
 		#region Unfold
 		public void UnfoldAndScroll(int lineNumber)
@@ -684,17 +693,6 @@
 			textEditor.ScrollTo(lineNumber, 0);
 		}
 		#endregion
-=======
-
-		public DecompilerTextViewState GetState()
-		{
-			var state = new DecompilerTextViewState();
-			if (foldingManager != null)
-				state.SaveFoldingsState(foldingManager.AllFoldings);
-			state.VerticalOffset = textEditor.VerticalOffset;
-			state.HorizontalOffset = textEditor.HorizontalOffset;
-			return state;
-		}
 	}
 
 	public class DecompilerTextViewState
@@ -717,6 +715,5 @@
 				foreach (var folding in list)
 					folding.DefaultClosed = !ExpandedFoldings.Any(f => f.Item1 == folding.StartOffset && f.Item2 == folding.EndOffset);
 		}
->>>>>>> bc6e2dda
 	}
 }