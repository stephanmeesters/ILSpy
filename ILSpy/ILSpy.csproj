﻿<?xml version="1.0" encoding="utf-8"?>
<Project ToolsVersion="4.0" xmlns="http://schemas.microsoft.com/developer/msbuild/2003" DefaultTargets="Build">
  <PropertyGroup>
    <ProjectGuid>{1E85EFF9-E370-4683-83E4-8A3D063FF791}</ProjectGuid>
    <Configuration Condition=" '$(Configuration)' == '' ">Debug</Configuration>
    <Platform Condition=" '$(Platform)' == '' ">x86</Platform>
    <OutputType>WinExe</OutputType>
    <RootNamespace>ICSharpCode.ILSpy</RootNamespace>
    <AssemblyName>ILSpy</AssemblyName>
    <TargetFrameworkVersion>v4.0</TargetFrameworkVersion>
    <AppDesignerFolder>Properties</AppDesignerFolder>
    <TargetFrameworkProfile>
    </TargetFrameworkProfile>
    <RunPostBuildEvent>OnBuildSuccess</RunPostBuildEvent>
    <AllowUnsafeBlocks>False</AllowUnsafeBlocks>
    <NoStdLib>False</NoStdLib>
    <WarningLevel>4</WarningLevel>
    <TreatWarningsAsErrors>false</TreatWarningsAsErrors>
    <SourceAnalysisOverrideSettingsFile>C:\Documents and Settings\Administrator\Application Data\ICSharpCode/SharpDevelop4.1\Settings.SourceAnalysis</SourceAnalysisOverrideSettingsFile>
  </PropertyGroup>
  <PropertyGroup Condition=" '$(Platform)' == 'x86' ">
    <PlatformTarget>x86</PlatformTarget>
  </PropertyGroup>
  <PropertyGroup Condition=" '$(Platform)' == 'AnyCPU' ">
    <PlatformTarget>AnyCPU</PlatformTarget>
    <RegisterForComInterop>False</RegisterForComInterop>
    <GenerateSerializationAssemblies>Auto</GenerateSerializationAssemblies>
    <BaseAddress>4194304</BaseAddress>
    <FileAlignment>4096</FileAlignment>
  </PropertyGroup>
  <PropertyGroup Condition=" '$(Configuration)' == 'Debug' ">
    <OutputPath>bin\Debug\</OutputPath>
    <DebugSymbols>true</DebugSymbols>
    <DebugType>Full</DebugType>
    <Optimize>False</Optimize>
    <CheckForOverflowUnderflow>True</CheckForOverflowUnderflow>
    <DefineConstants>DEBUG;TRACE</DefineConstants>
  </PropertyGroup>
  <PropertyGroup Condition=" '$(Configuration)' == 'Release' ">
    <OutputPath>bin\Release\</OutputPath>
    <DebugSymbols>False</DebugSymbols>
    <DebugType>None</DebugType>
    <Optimize>True</Optimize>
    <CheckForOverflowUnderflow>False</CheckForOverflowUnderflow>
    <DefineConstants>TRACE</DefineConstants>
  </PropertyGroup>
  <ItemGroup>
    <Reference Include="PresentationCore">
      <RequiredTargetFramework>3.0</RequiredTargetFramework>
    </Reference>
    <Reference Include="PresentationFramework">
      <RequiredTargetFramework>3.0</RequiredTargetFramework>
    </Reference>
    <Reference Include="System" />
    <Reference Include="System.Core">
      <RequiredTargetFramework>3.5</RequiredTargetFramework>
    </Reference>
    <Reference Include="System.Data" />
    <Reference Include="System.Data.DataSetExtensions">
      <RequiredTargetFramework>3.5</RequiredTargetFramework>
    </Reference>
    <Reference Include="System.Xaml">
      <RequiredTargetFramework>4.0</RequiredTargetFramework>
    </Reference>
    <Reference Include="System.Xml" />
    <Reference Include="System.Xml.Linq">
      <RequiredTargetFramework>3.5</RequiredTargetFramework>
    </Reference>
    <Reference Include="WindowsBase">
      <RequiredTargetFramework>3.0</RequiredTargetFramework>
    </Reference>
  </ItemGroup>
  <ItemGroup>
    <ApplicationDefinition Include="App.xaml" />
  </ItemGroup>
  <ItemGroup>
    <Compile Include="AboutPage.cs" />
    <Compile Include="App.xaml.cs">
      <SubType>Code</SubType>
      <DependentUpon>App.xaml</DependentUpon>
    </Compile>
    <Compile Include="AssemblyList.cs" />
    <Compile Include="AssemblyListManager.cs" />
    <Compile Include="Commands\RoutedUICommands.cs" />
    <Compile Include="Controls\SearchBox.cs" />
    <Compile Include="Controls\SortableGridViewColumn.cs" />
    <Compile Include="CSharpLanguage.cs" />
    <Compile Include="DecompilationOptions.cs" />
    <Compile Include="ExtensionMethods.cs" />
    <Compile Include="FilterSettings.cs" />
    <Compile Include="Fusion.cs" />
    <Compile Include="GacInterop.cs" />
    <Compile Include="GuessFileType.cs" />
    <Compile Include="ILLanguage.cs" />
    <Compile Include="ILSpySettings.cs" />
    <Compile Include="ISmartTextOutput.cs" />
    <Compile Include="Language.cs" />
    <Compile Include="Images\Images.cs" />
    <Compile Include="Mono.Cecil.Rocks\MethodBodyRocks.cs" />
    <Compile Include="NavigationHistory.cs" />
    <Compile Include="OpenFromGacDialog.xaml.cs">
      <DependentUpon>OpenFromGacDialog.xaml</DependentUpon>
      <SubType>Code</SubType>
    </Compile>
    <Compile Include="Properties\AssemblyInfo.cs" />
    <EmbeddedResource Include="..\README.txt">
      <Link>README.txt</Link>
    </EmbeddedResource>
    <Resource Include="Images\AssemblyList.png" />
    <Resource Include="Images\AssemblyWarning.png" />
    <Resource Include="Images\ViewCode.png" />
    <Resource Include="Images\SaveFile.png" />
    <Resource Include="Images\OK.png" />
    <Resource Include="Images\ClearSearch.png" />
    <Resource Include="Images\Search.png" />
    <Resource Include="Images\Delete.png" />
    <Resource Include="Images\bug.png" />
    <None Include="app.config" />
    <Resource Include="Images\ContinueDebugging.png" />
    <Resource Include="Images\StepInto.png" />
    <Resource Include="Images\StepOut.png" />
    <Resource Include="Images\StepOver.png" />
    <None Include="Properties\AssemblyInfo.template.cs" />
    <Compile Include="Properties\WPFAssemblyInfo.cs" />
    <Compile Include="MainWindow.xaml.cs">
      <SubType>Code</SubType>
      <DependentUpon>MainWindow.xaml</DependentUpon>
    </Compile>
    <Compile Include="SessionSettings.cs" />
    <Compile Include="TextView\CaretHighlightAdorner.cs" />
    <Compile Include="TextView\DecompilerTextView.cs" />
    <Compile Include="TextView\OutputLengthExceededException.cs" />
    <Compile Include="TextView\ReferenceElementGenerator.cs" />
    <Compile Include="TextView\AvalonEditTextOutput.cs" />
    <Compile Include="TextView\UIElementGenerator.cs" />
    <Compile Include="TreeNodes\AssemblyListTreeNode.cs" />
    <Compile Include="TreeNodes\AssemblyReferenceTreeNode.cs" />
    <Compile Include="TreeNodes\AssemblyTreeNode.cs" />
    <Compile Include="TreeNodes\BaseTypesTreeNode.cs" />
    <Compile Include="TreeNodes\DerivedTypesTreeNode.cs" />
    <Compile Include="TreeNodes\EventTreeNode.cs" />
    <Compile Include="TreeNodes\FieldTreeNode.cs" />
    <Compile Include="TreeNodes\ILSpyTreeNode.cs" />
    <Compile Include="TreeNodes\MethodTreeNode.cs" />
    <Compile Include="TreeNodes\ModuleReferenceTreeNode.cs" />
    <Compile Include="TreeNodes\NamespaceTreeNode.cs" />
    <Compile Include="TreeNodes\PropertyTreeNode.cs" />
    <Compile Include="TreeNodes\ReferenceFolderTreeNode.cs" />
    <Compile Include="TreeNodes\ResourceListTreeNode.cs" />
    <Compile Include="TreeNodes\ThreadedTreeNode.cs" />
    <Compile Include="TreeNodes\TypeTreeNode.cs" />
    <EmbeddedResource Include="TextView\ILAsm-Mode.xshd" />
  </ItemGroup>
  <ItemGroup>
    <Page Include="Controls\SearchBoxStyle.xaml">
      <DependentUpon>SearchBox.cs</DependentUpon>
    </Page>
    <Page Include="MainWindow.xaml" />
    <Page Include="OpenFromGacDialog.xaml" />
    <Page Include="TextView\DecompilerTextView.xaml">
      <DependentUpon>DecompilerTextView.cs</DependentUpon>
    </Page>
    <Page Include="themes\generic.xaml" />
  </ItemGroup>
  <ItemGroup>
    <Resource Include="Images\Class.png" />
    <Resource Include="Images\Delegate.png" />
    <Resource Include="Images\Enum.png" />
    <Resource Include="Images\Field.png" />
    <Resource Include="Images\Interface.png" />
    <Resource Include="Images\InternalClass.png" />
    <Resource Include="Images\InternalDelegate.png" />
    <Resource Include="Images\InternalEnum.png" />
    <Resource Include="Images\InternalInterface.png" />
    <Resource Include="Images\InternalStruct.png" />
    <Resource Include="Images\Literal.png" />
    <Resource Include="Images\Method.png" />
    <Resource Include="Images\NameSpace.png" />
    <Resource Include="Images\Open.png" />
    <Resource Include="Images\PrivateClass.png" />
    <Resource Include="Images\PrivateDelegate.png" />
    <Resource Include="Images\PrivateEnum.png" />
    <Resource Include="Images\PrivateInterface.png" />
    <Resource Include="Images\PrivateStruct.png" />
    <Resource Include="Images\ProtectedClass.png" />
    <Resource Include="Images\ProtectedDelegate.png" />
    <Resource Include="Images\ProtectedEnum.png" />
    <Resource Include="Images\ProtectedInterface.png" />
    <Resource Include="Images\ProtectedStruct.png" />
    <Resource Include="Images\Assembly.png" />
    <Resource Include="Images\Struct.png" />
    <Resource Include="Images\ReferenceFolder.Closed.png" />
    <Resource Include="Images\ReferenceFolder.Open.png" />
    <Resource Include="Images\Event.png" />
    <Resource Include="Images\ExtensionMethod.png" />
    <Resource Include="Images\Indexer.png" />
    <Resource Include="Images\Operator.png" />
    <Resource Include="Images\Property.png" />
    <Resource Include="Images\Find.png" />
    <Resource Include="Images\Library.png" />
    <Resource Include="Images\SubTypes.png" />
    <Resource Include="Images\SuperTypes.png" />
    <Resource Include="Images\Resource.png" />
    <Resource Include="Images\Back.png" />
    <Resource Include="Images\Forward.png" />
    <Resource Include="Images\PrivateInternal.png" />
    <Resource Include="Images\Refresh.png" />
  </ItemGroup>
  <ItemGroup>
    <ProjectReference Include="..\Debugger\ILSpy.Debugger\ILSpy.Debugger.csproj">
      <Project>{6D3D0F0D-348D-456A-A6ED-E9BD5EFABB6A}</Project>
      <Name>ILSpy.Debugger</Name>
    </ProjectReference>
    <ProjectReference Include="..\ICSharpCode.Decompiler\ICSharpCode.Decompiler.csproj">
      <Project>{984CC812-9470-4A13-AFF9-CC44068D666C}</Project>
      <Name>ICSharpCode.Decompiler</Name>
    </ProjectReference>
    <ProjectReference Include="..\Mono.Cecil\Mono.Cecil.csproj">
      <Project>{D68133BD-1E63-496E-9EDE-4FBDBF77B486}</Project>
      <Name>Mono.Cecil</Name>
    </ProjectReference>
    <ProjectReference Include="..\AvalonEdit\ICSharpCode.AvalonEdit\ICSharpCode.AvalonEdit.csproj">
      <Project>{6C55B776-26D4-4DB3-A6AB-87E783B2F3D1}</Project>
      <Name>ICSharpCode.AvalonEdit</Name>
    </ProjectReference>
    <ProjectReference Include="..\NRefactory\ICSharpCode.NRefactory\ICSharpCode.NRefactory.csproj">
      <Project>{3B2A5653-EC97-4001-BB9B-D90F1AF2C371}</Project>
      <Name>ICSharpCode.NRefactory</Name>
    </ProjectReference>
    <ProjectReference Include="..\SharpTreeView\ICSharpCode.TreeView.csproj">
      <Project>{DDE2A481-8271-4EAC-A330-8FA6A38D13D1}</Project>
      <Name>ICSharpCode.TreeView</Name>
    </ProjectReference>
  </ItemGroup>
<<<<<<< HEAD
=======
  <ItemGroup>
    <Folder Include="Controls" />
    <Folder Include="TreeNodes" />
    <Folder Include="TextView" />
  </ItemGroup>
  <ItemGroup>
    <Content Include="ProfilingSessions\Session20110214_003955.sdps" />
  </ItemGroup>
>>>>>>> daf66434
  <Import Project="$(MSBuildBinPath)\Microsoft.CSharp.Targets" />
</Project><|MERGE_RESOLUTION|>--- conflicted
+++ resolved
@@ -232,8 +232,6 @@
       <Name>ICSharpCode.TreeView</Name>
     </ProjectReference>
   </ItemGroup>
-<<<<<<< HEAD
-=======
   <ItemGroup>
     <Folder Include="Controls" />
     <Folder Include="TreeNodes" />
@@ -242,6 +240,5 @@
   <ItemGroup>
     <Content Include="ProfilingSessions\Session20110214_003955.sdps" />
   </ItemGroup>
->>>>>>> daf66434
   <Import Project="$(MSBuildBinPath)\Microsoft.CSharp.Targets" />
 </Project>