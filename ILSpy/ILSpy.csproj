﻿<?xml version="1.0" encoding="utf-8"?>
<Project Sdk="Microsoft.NET.Sdk">

  <PropertyGroup>
    <TargetFramework>net461</TargetFramework>
    <OutputType>WinExe</OutputType>

    <GenerateAssemblyInfo>False</GenerateAssemblyInfo>

    <EnableDefaultItems>false</EnableDefaultItems>

    <RootNamespace>ICSharpCode.ILSpy</RootNamespace>

    <AllowUnsafeBlocks>True</AllowUnsafeBlocks>

    <ApplicationIcon>Images\ILSpy-Large.ico</ApplicationIcon>

    <SignAssembly>True</SignAssembly>
    <AssemblyOriginatorKeyFile>..\ICSharpCode.Decompiler\ICSharpCode.Decompiler.snk</AssemblyOriginatorKeyFile>
  </PropertyGroup>

  <PropertyGroup Condition="'$(Configuration)' == 'Debug'">
    <DebugType>full</DebugType>
    <DebugSymbols>true</DebugSymbols>
    <CheckForOverflowUnderflow>True</CheckForOverflowUnderflow>
  </PropertyGroup>

  <PropertyGroup Condition="'$(Configuration)' == 'Release'">
    <DebugType>pdbonly</DebugType>
    <DebugSymbols>true</DebugSymbols>
  </PropertyGroup>

  <PropertyGroup>
    <CodeAnalysisRuleSet>..\ICSharpCode.Decompiler\ICSharpCode.Decompiler.ruleset</CodeAnalysisRuleSet>
  </PropertyGroup>

  <PropertyGroup>
    <!-- Workaround for lack of XAML support in the new project system -->
    <LanguageTargets>$(MSBuildExtensionsPath)\$(VisualStudioVersion)\Bin\Microsoft.CSharp.targets</LanguageTargets>
  </PropertyGroup>

  <ItemGroup>
    <Reference Include="PresentationCore" />
    <Reference Include="PresentationFramework" />
    <Reference Include="System.ComponentModel.Composition" />
    <Reference Include="System.Windows.Forms" />
    <Reference Include="System.Xaml" />
    <Reference Include="WindowsBase" />
  </ItemGroup>

  <ItemGroup>
    <PackageReference Include="AvalonEdit" Version="5.0.3" />
  </ItemGroup>

  <ItemGroup>
    <ProjectReference Include="..\cecil\Mono.Cecil.csproj" AdditionalProperties="NuGetRestoreTargets=;ResolveNuGetPackages=false" />
    <ProjectReference Include="..\cecil\symbols\pdb\Mono.Cecil.Pdb.csproj" AdditionalProperties="NuGetRestoreTargets=;ResolveNuGetPackages=false" />
    <ProjectReference Include="..\ICSharpCode.Decompiler\ICSharpCode.Decompiler.csproj" />
    <ProjectReference Include="..\SharpTreeView\ICSharpCode.TreeView.csproj" />
  </ItemGroup>

  <ItemGroup>
    <ApplicationDefinition Include="App.xaml" />
  </ItemGroup>

  <ItemGroup>
    <Compile Include="AboutPage.cs" />
    <Compile Include="AnalyzerTreeView.cs">
      <SubType>Code</SubType>
    </Compile>
    <Compile Include="App.xaml.cs">
      <SubType>Code</SubType>
      <DependentUpon>App.xaml</DependentUpon>
    </Compile>
    <Compile Include="AssemblyList.cs" />
    <Compile Include="AssemblyListManager.cs" />
    <Compile Include="AvalonEdit\ITextMarker.cs" />
    <Compile Include="AvalonEdit\TextMarkerService.cs" />
    <Compile Include="Commands\CheckForUpdatesCommand.cs" />
    <Compile Include="Commands\BrowseBackCommand.cs" />
    <Compile Include="Commands\BrowseForwardCommand.cs" />
    <Compile Include="CommandLineArguments.cs" />
    <Compile Include="Commands\ExitCommand.cs" />
    <Compile Include="Commands\CommandWrapper.cs" />
    <Compile Include="Commands\OpenListCommand.cs" />
    <Compile Include="Commands\ShowDebugSteps.cs" />
    <Compile Include="Commands\SortAssemblyListCommand.cs" />
    <Compile Include="Controls\CustomDialog.cs">
      <SubType>Form</SubType>
    </Compile>
    <Compile Include="Controls\MarkupExtensions.cs" />
    <Compile Include="Controls\ResourceObjectTable.xaml.cs">
      <DependentUpon>ResourceObjectTable.xaml</DependentUpon>
    </Compile>
    <Compile Include="Controls\DockedPane.cs" />
    <Compile Include="Commands\DecompileAllCommand.cs" />
    <Compile Include="Commands\ExportCommandAttribute.cs" />
    <Compile Include="Controls\ExtensionMethods.cs" />
    <Compile Include="Controls\SearchBox.cs" />
    <Compile Include="Controls\SortableGridViewColumn.cs" />
    <Compile Include="CreateListDialog.xaml.cs">
      <DependentUpon>CreateListDialog.xaml</DependentUpon>
    </Compile>
    <Compile Include="DebugSteps.xaml.cs">
      <DependentUpon>DebugSteps.xaml</DependentUpon>
    </Compile>
    <Compile Include="ILSpyTraceListener.cs" />
    <Compile Include="Languages\CSharpLanguage.cs" />
    <Compile Include="DecompilationOptions.cs" />
    <Compile Include="ExtensionMethods.cs" />
    <Compile Include="FilterSettings.cs" />
    <Compile Include="Fusion.cs" />
    <Compile Include="GacInterop.cs" />
    <Compile Include="GuessFileType.cs" />
    <Compile Include="ContextMenuEntry.cs" />
    <Compile Include="Languages\ILAstLanguage.cs" />
    <Compile Include="ILSpySettings.cs" />
    <Compile Include="Images\AccessOverlayIcon.cs" />
    <Compile Include="Images\MemberIcon.cs" />
    <Compile Include="Images\TypeIcon.cs" />
    <Compile Include="IPane.cs" />
    <Compile Include="ISmartTextOutput.cs" />
    <Compile Include="Images\Images.cs" />
    <Compile Include="Languages\ILLanguage.cs" />
    <Compile Include="Languages\IResourceFileHandler.cs" />
    <Compile Include="Languages\Language.cs" />
    <Compile Include="Languages\Languages.cs" />
    <Compile Include="LoadedAssembly.cs" />
    <Compile Include="NativeMethods.cs" />
    <Compile Include="NavigationHistory.cs" />
    <Compile Include="NavigationState.cs" />
    <Compile Include="Commands\OpenCommand.cs" />
    <Compile Include="Commands\OpenFromGacCommand.cs" />
    <Compile Include="OpenFromGacDialog.xaml.cs">
      <DependentUpon>OpenFromGacDialog.xaml</DependentUpon>
      <SubType>Code</SubType>
    </Compile>
    <Compile Include="Controls\ResourceStringTable.xaml.cs">
      <DependentUpon>ResourceStringTable.xaml</DependentUpon>
      <SubType>Code</SubType>
    </Compile>
    <Compile Include="OpenListDialog.xaml.cs">
      <DependentUpon>OpenListDialog.xaml</DependentUpon>
    </Compile>
    <Compile Include="Options\DecompilerSettingsPanel.xaml.cs">
      <DependentUpon>DecompilerSettingsPanel.xaml</DependentUpon>
      <SubType>Code</SubType>
    </Compile>
    <Compile Include="Options\DisplaySettings.cs" />
    <Compile Include="Options\DisplaySettingsPanel.xaml.cs">
      <DependentUpon>DisplaySettingsPanel.xaml</DependentUpon>
      <SubType>Code</SubType>
    </Compile>
    <Compile Include="Options\OptionsDialog.xaml.cs">
      <DependentUpon>OptionsDialog.xaml</DependentUpon>
      <SubType>Code</SubType>
    </Compile>
    <Compile Include="Properties\AssemblyInfo.cs" />
    <Compile Include="Commands\RefreshCommand.cs" />
    <Compile Include="Commands\SaveCommand.cs" />
    <Compile Include="SearchPane.cs">
      <DependentUpon>SearchPane.xaml</DependentUpon>
      <SubType>Code</SubType>
    </Compile>
    <Compile Include="Commands\SimpleCommand.cs" />
    <Compile Include="SearchStrategies.cs" />
    <Compile Include="TaskHelper.cs" />
    <Compile Include="TextView\EditorCommands.cs" />
    <Compile Include="TextView\FoldingCommands.cs" />
    <Compile Include="TextView\XmlDocRenderer.cs" />
    <Compile Include="TreeNodes\Analyzer\AnalyzeContextMenuEntry.cs" />
    <Compile Include="TreeNodes\Analyzer\AnalyzedAssemblyTreeNode.cs" />
    <Compile Include="TreeNodes\Analyzer\AnalyzedAttributeAppliedToTreeNode.cs" />
    <Compile Include="TreeNodes\Analyzer\AnalyzedEventOverridesTreeNode.cs" />
    <Compile Include="TreeNodes\Analyzer\AnalyzedEventTreeNode.cs" />
    <Compile Include="TreeNodes\Analyzer\AnalyzedInterfacePropertyImplementedByTreeNode.cs" />
    <Compile Include="TreeNodes\Analyzer\AnalyzedInterfaceMethodImplementedByTreeNode.cs" />
    <Compile Include="TreeNodes\Analyzer\AnalyzedInterfaceEventImplementedByTreeNode.cs" />
    <Compile Include="TreeNodes\Analyzer\AnalyzedEventFiredByTreeNode.cs" />
    <Compile Include="TreeNodes\Analyzer\AnalyzedPropertyAccessorTreeNode.cs" />
    <Compile Include="TreeNodes\Analyzer\AnalyzedTypeExposedByTreeNode.cs" />
    <Compile Include="TreeNodes\Analyzer\AnalyzedTypeExtensionMethodsTreeNode.cs" />
    <Compile Include="TreeNodes\Analyzer\AnalyzedTypeInstantiationsTreeNode.cs" />
    <Compile Include="TreeNodes\Analyzer\AnalyzedTypeTreeNode.cs" />
    <Compile Include="TreeNodes\Analyzer\AnalyzedEventAccessorTreeNode.cs" />
    <Compile Include="TreeNodes\Analyzer\AnalyzedTypeUsedByTreeNode.cs" />
    <Compile Include="TreeNodes\Analyzer\AnalyzedVirtualMethodUsedByTreeNode.cs" />
    <Compile Include="TreeNodes\Analyzer\AnalyzerEntityTreeNode.cs" />
    <Compile Include="TreeNodes\Analyzer\AnalyzerSearchTreeNode.cs" />
    <Compile Include="TreeNodes\Analyzer\RemoveAnalyzeContextMenuEntry.cs" />
    <Compile Include="TreeNodes\Analyzer\Helpers.cs" />
    <Compile Include="TreeNodes\Analyzer\ScopedWhereUsedAnalyzer.cs" />
    <Compile Include="TreeNodes\BaseTypesEntryNode.cs" />
    <Compile Include="TreeNodes\DerivedTypesEntryNode.cs" />
    <Compile Include="TreeNodes\FilterResult.cs" />
    <Compile Include="TreeNodes\IMemberTreeNode.cs" />
    <Compile Include="TreeNodes\ResourceNodes\CursorResourceEntryNode.cs" />
    <Compile Include="TreeNodes\ResourceNodes\IconResourceEntryNode.cs" />
    <Compile Include="TreeNodes\ResourceNodes\ImageListResourceEntryNode.cs" />
    <Compile Include="TreeNodes\ResourceNodes\ImageResourceEntryNode.cs" />
    <Compile Include="TreeNodes\ResourceNodes\XmlResourceNode.cs" />
    <Compile Include="TreeNodes\ResourceNodes\IResourceNodeFactory.cs" />
    <Compile Include="TreeNodes\ResourceNodes\ResourcesFileTreeNode.cs" />
    <Compile Include="TreeNodes\ResourceNodes\XamlResourceNode.cs" />
    <Compile Include="TreeNodes\Analyzer\AnalyzedPropertyOverridesTreeNode.cs" />
    <Compile Include="TreeNodes\Analyzer\AnalyzedPropertyTreeNode.cs" />
    <Compile Include="TreeNodes\SearchMsdnContextMenuEntry.cs" />
<<<<<<< HEAD
    <Compile Include="TreeNodes\UIHelper.cs" />
    <Compile Include="XmlDoc\AddXmlDocTransform.cs" />
    <Compile Include="XmlDoc\XmlDocKeyProvider.cs" />
    <Compile Include="XmlDoc\XmlDocLoader.cs" />
    <Compile Include="XmlDoc\XmlDocRenderer.cs" />
=======
>>>>>>> e024641a
    <EmbeddedResource Include="..\README.txt">
      <Link>README.txt</Link>
    </EmbeddedResource>
    <EmbeddedResource Include="..\doc\LGPL.txt">
      <Link>LGPL.txt</Link>
    </EmbeddedResource>
    <EmbeddedResource Include="..\doc\license.txt">
      <Link>license.txt</Link>
    </EmbeddedResource>
    <EmbeddedResource Include="..\doc\MS-PL.txt">
      <Link>MS-PL.txt</Link>
    </EmbeddedResource>
    <Resource Include="Images\AssemblyList.png" />
    <Resource Include="Images\AssemblyListGAC.png" />
    <Resource Include="Images\AssemblyWarning.png" />
    <Resource Include="Images\ViewCode.png" />
    <Resource Include="Images\SaveFile.png" />
    <Resource Include="Images\OK.png" />
    <Resource Include="Images\ClearSearch.png" />
    <Resource Include="Images\Search.png" />
    <Resource Include="Images\Delete.png" />
    <Resource Include="Images\ILSpy.ico" />
    <Resource Include="Images\FindAssembly.png" />
    <None Include="app.config" />
    <Resource Include="Images\Breakpoint.png" />
    <Resource Include="Images\CurrentLine.png" />
    <Resource Include="Images\DisabledBreakpoint.png" />
    <None Include="Images\ResourceXsl.png" />
    <None Include="Properties\app.config.template" />
    <None Include="Properties\AssemblyInfo.template.cs" />
    <None Include="Properties\launchSettings.json" />
    <Compile Include="Properties\WPFAssemblyInfo.cs" />
    <Compile Include="MainWindow.xaml.cs">
      <SubType>Code</SubType>
      <DependentUpon>MainWindow.xaml</DependentUpon>
    </Compile>
    <Compile Include="SessionSettings.cs" />
    <Compile Include="TextView\CaretHighlightAdorner.cs" />
    <Compile Include="TextView\DecompilerTextView.cs">
      <DependentUpon>DecompilerTextView.xaml</DependentUpon>
    </Compile>
    <Compile Include="TextView\OutputLengthExceededException.cs" />
    <Compile Include="TextView\ReferenceElementGenerator.cs" />
    <Compile Include="TextView\AvalonEditTextOutput.cs" />
    <Compile Include="TextView\UIElementGenerator.cs" />
    <Compile Include="TreeNodes\Analyzer\AnalyzedFieldAccessTreeNode.cs" />
    <Compile Include="TreeNodes\Analyzer\AnalyzedFieldTreeNode.cs" />
    <Compile Include="TreeNodes\Analyzer\AnalyzedMethodTreeNode.cs" />
    <Compile Include="TreeNodes\Analyzer\AnalyzedMethodUsedByTreeNode.cs" />
    <Compile Include="TreeNodes\Analyzer\AnalyzedMethodUsesTreeNode.cs" />
    <Compile Include="TreeNodes\Analyzer\AnalyzerTreeNode.cs" />
    <Compile Include="TreeNodes\Analyzer\AnalyzedMethodOverridesTreeNode.cs" />
    <Compile Include="TreeNodes\AssemblyListTreeNode.cs" />
    <Compile Include="TreeNodes\AssemblyReferenceTreeNode.cs" />
    <Compile Include="TreeNodes\AssemblyTreeNode.cs" />
    <Compile Include="TreeNodes\BaseTypesTreeNode.cs" />
    <Compile Include="TreeNodes\DerivedTypesTreeNode.cs" />
    <Compile Include="TreeNodes\EventTreeNode.cs" />
    <Compile Include="TreeNodes\FieldTreeNode.cs" />
    <Compile Include="TreeNodes\ILSpyTreeNode.cs" />
    <Compile Include="TreeNodes\MethodTreeNode.cs" />
    <Compile Include="TreeNodes\ModuleReferenceTreeNode.cs" />
    <Compile Include="TreeNodes\NamespaceTreeNode.cs" />
    <Compile Include="TreeNodes\PropertyTreeNode.cs" />
    <Compile Include="TreeNodes\ReferenceFolderTreeNode.cs" />
    <Compile Include="TreeNodes\ResourceNodes\ResourceEntryNode.cs" />
    <Compile Include="TreeNodes\ResourceListTreeNode.cs" />
    <Compile Include="TreeNodes\ResourceNodes\ResourceTreeNode.cs" />
    <Compile Include="TreeNodes\ThreadingSupport.cs" />
    <Compile Include="TreeNodes\TypeTreeNode.cs" />
	<EmbeddedResource Include="TextView\ILAsm-Mode.xshd" />
  </ItemGroup>

  <ItemGroup>
    <Page Include="Controls\ResourceObjectTable.xaml" />
    <Page Include="Controls\ResourceStringTable.xaml" />
    <Page Include="Controls\SearchBoxStyle.xaml" />
    <Page Include="CreateListDialog.xaml" />
    <Page Include="DebugSteps.xaml" />
    <Page Include="MainWindow.xaml" />
    <Page Include="OpenFromGacDialog.xaml" />
    <Page Include="OpenListDialog.xaml" />
    <Page Include="Options\DecompilerSettingsPanel.xaml" />
    <Page Include="Options\DisplaySettingsPanel.xaml" />
    <Page Include="Options\OptionsDialog.xaml" />
    <Page Include="SearchPane.xaml" />
    <Page Include="TextView\DecompilerTextView.xaml" />
    <Page Include="themes\generic.xaml" />
  </ItemGroup>

  <ItemGroup>
    <Resource Include="Images\Class.png" />
    <Resource Include="Images\StaticClass.png" />
    <Resource Include="Images\Delegate.png" />
    <Resource Include="Images\Enum.png" />
    <Resource Include="Images\Field.png" />
    <Resource Include="Images\Interface.png" />
    <Resource Include="Images\Literal.png" />
    <Resource Include="Images\Method.png" />
    <Resource Include="Images\NameSpace.png" />
    <Resource Include="Images\Open.png" />
    <Resource Include="Images\Assembly.png" />
    <Resource Include="Images\Struct.png" />
    <Resource Include="Images\ReferenceFolder.Closed.png" />
    <Resource Include="Images\ReferenceFolder.Open.png" />
    <Resource Include="Images\Event.png" />
    <Resource Include="Images\ExtensionMethod.png" />
    <Resource Include="Images\Indexer.png" />
    <Resource Include="Images\Operator.png" />
    <Resource Include="Images\Property.png" />
    <Resource Include="Images\Find.png" />
    <Resource Include="Images\Library.png" />
    <Resource Include="Images\SubTypes.png" />
    <Resource Include="Images\SuperTypes.png" />
    <Resource Include="Images\Resource.png" />
    <Resource Include="Images\Folder.Closed.png" />
    <Resource Include="Images\Folder.Open.png" />
    <Resource Include="Images\ResourceImage.png" />
    <Resource Include="Images\ResourceResourcesFile.png" />
    <Resource Include="Images\Back.png" />
    <Resource Include="Images\Forward.png" />
    <Resource Include="Images\PrivateInternal.png" />
    <Resource Include="Images\Refresh.png" />
    <Resource Include="Images\Constructor.png" />
    <Resource Include="Images\EnumValue.png" />
    <Resource Include="Images\FieldReadOnly.png" />
    <Resource Include="Images\OverlayInternal.png" />
    <Resource Include="Images\OverlayPrivate.png" />
    <Resource Include="Images\OverlayProtected.png" />
    <Resource Include="Images\OverlayProtectedInternal.png" />
    <Resource Include="Images\OverlayCompilerControlled.png" />
    <Resource Include="Images\OverlayStatic.png" />
    <Resource Include="Images\VirtualMethod.png" />
    <Resource Include="Images\PInvokeMethod.png" />
	<Resource Include="Images\Warning.png" />
  </ItemGroup>

  <ItemGroup>
    <Resource Include="Images\ResourceXml.png" />
    <Resource Include="Images\ResourceXsd.png" />
    <Resource Include="Images\ResourceXslt.png" />
  </ItemGroup>

  <ItemGroup>
    <Resource Include="Images\Sort.png" />
  </ItemGroup>

  <ItemGroup>
    <Page Update="@(Page)" SubType="Designer" Generator="MSBuild:Compile" />
  </ItemGroup>

  <ItemGroup>
    <None Include="@(Page)" />
    <None Include="@(Resource)" />
  </ItemGroup>

  <!--
     Work around to fix Intellisense file generation for XAML projects
     https://github.com/dotnet/project-system/issues/2488
  -->
  <Target Name="WorkaroundForXAMLIntellisenseBuildIssue" AfterTargets="_CheckCompileDesignTimePrerequisite">
    <PropertyGroup>
      <BuildingProject>false</BuildingProject>
    </PropertyGroup>
  </Target>

</Project><|MERGE_RESOLUTION|>--- conflicted
+++ resolved
@@ -205,14 +205,7 @@
     <Compile Include="TreeNodes\Analyzer\AnalyzedPropertyOverridesTreeNode.cs" />
     <Compile Include="TreeNodes\Analyzer\AnalyzedPropertyTreeNode.cs" />
     <Compile Include="TreeNodes\SearchMsdnContextMenuEntry.cs" />
-<<<<<<< HEAD
     <Compile Include="TreeNodes\UIHelper.cs" />
-    <Compile Include="XmlDoc\AddXmlDocTransform.cs" />
-    <Compile Include="XmlDoc\XmlDocKeyProvider.cs" />
-    <Compile Include="XmlDoc\XmlDocLoader.cs" />
-    <Compile Include="XmlDoc\XmlDocRenderer.cs" />
-=======
->>>>>>> e024641a
     <EmbeddedResource Include="..\README.txt">
       <Link>README.txt</Link>
     </EmbeddedResource>
