--- conflicted
+++ resolved
@@ -395,22 +395,6 @@
 			}
 		}
 		
-<<<<<<< HEAD
-		void OpenFiles(string[] fileNames, bool focusNode = true)
-		{
-			if (focusNode) {
-				treeView.UnselectAll();
-				
-				SharpTreeNode lastNode = null;
-				foreach (string file in fileNames) {
-					var asm = assemblyList.OpenAssembly(file);
-					if (asm != null) {
-						var node = assemblyListTreeNode.FindAssemblyNode(asm);
-						if (node != null) {
-							treeView.SelectedItems.Add(node);
-							lastNode = node;
-						}
-=======
 		public void OpenFiles(string[] fileNames)
 		{
 			if (fileNames == null)
@@ -424,27 +408,16 @@
 					if (node != null) {
 						treeView.SelectedItems.Add(node);
 						lastNode = node;
->>>>>>> 929fd4a0
 					}
 				}
 				if (lastNode != null)
 					treeView.FocusNode(lastNode);
 			}
 		}
-<<<<<<< HEAD
-		
-		void OpenFromGac_Click(object sender, RoutedEventArgs e)
-		{
-			OpenFromGacDialog dlg = new OpenFromGacDialog();
-			dlg.Owner = this;
-			if (dlg.ShowDialog() == true) {
-				OpenFiles(dlg.SelectedFileNames);
-			}
-		}
 		
 		void RefreshCommandExecuted(object sender, ExecutedRoutedEventArgs e)
 		{
-			if (!DebuggerService.CurrentDebugger.IsDebugging) {
+			if (!System.Diagnostics.Debugger.IsAttached) {
 				e.Handled = true;
 				var path = GetPathForNode(treeView.SelectedItem as SharpTreeNode);
 				ShowAssemblyList(assemblyListManager.LoadList(ILSpySettings.Load(), assemblyList.ListName));
@@ -454,202 +427,7 @@
 		
 		#endregion
 		
-		#region Debugger commands
-		
-		[System.Runtime.InteropServices.DllImport("user32.dll")]
-		static extern bool SetWindowPos(
-			IntPtr hWnd,
-			IntPtr hWndInsertAfter,
-			int X,
-			int Y,
-			int cx,
-			int cy,
-			uint uFlags);
-
-		const UInt32 SWP_NOSIZE = 0x0001;
-		const UInt32 SWP_NOMOVE = 0x0002;
-
-		static readonly IntPtr HWND_BOTTOM = new IntPtr(1);
-		static readonly IntPtr HWND_TOP = new IntPtr(0);
-
-		static void SendWpfWindowPos(Window window, IntPtr place)
-		{
-			var hWnd = new WindowInteropHelper(window).Handle;
-			SetWindowPos(hWnd, place, 0, 0, 0, 0, SWP_NOSIZE | SWP_NOMOVE);
-		}
-		
-		IDebugger CurrentDebugger {
-			get {
-				return DebuggerService.CurrentDebugger;
-			}
-		}
-		
-		void StartDebugging(Process process)
-		{
-			CurrentDebugger.Attach(process);
-			EnableDebuggerUI(false);
-			CurrentDebugger.DebugStopped += OnDebugStopped;
-			CurrentDebugger.IsProcessRunningChanged += CurrentDebugger_IsProcessRunningChanged;
-		}
-
-		void CurrentDebugger_IsProcessRunningChanged(object sender, EventArgs e)
-		{
-			if (CurrentDebugger.IsProcessRunning) {
-				//SendWpfWindowPos(this, HWND_BOTTOM);
-				return;
-			}
-			
-			// breakpoint was hit => bring to front the main window
-			SendWpfWindowPos(this, HWND_TOP);
-			this.Activate();
-			
-			// jump to type & expand folding
-			if (CurrentLineBookmark.Instance != null) {
-				if (CurrentLineBookmark.Instance.Type != DebuggedData.CurrentType)
-					JumpToReference(CurrentLineBookmark.Instance.Type);
-				
-				decompilerTextView.UnfoldAndScroll(CurrentLineBookmark.Instance.LineNumber);
-			}
-		}
-		
-		void DebugExecutableExecuted(object sender, ExecutedRoutedEventArgs e)
-		{
-			OpenFileDialog dialog = new OpenFileDialog() {
-				Filter = ".NET Executable (*.exe) | *.exe",
-				RestoreDirectory = true,
-				DefaultExt = "exe"
-			};
-			
-			if (dialog.ShowDialog() == true) {
-				string fileName = dialog.FileName;
-				
-				// add it to references
-				OpenFiles(new [] { fileName }, false);
-				
-				if (!CurrentDebugger.IsDebugging) {
-					// execute the process
-					this.StartDebugging(Process.Start(fileName));
-				}
-			}
-		}
-
-		void AttachToProcessExecuted(object sender, ExecutedRoutedEventArgs e)
-		{
-			if (!CurrentDebugger.IsDebugging) {
-				var window = new AttachToProcessWindow { Owner = this };
-				if (window.ShowDialog() == true) {
-					this.StartDebugging(window.SelectedProcess);
-				}
-			}
-		}
-
-		void OnDebugStopped(object sender, EventArgs e)
-		{
-			EnableDebuggerUI(true);
-			CurrentDebugger.DebugStopped -= OnDebugStopped;
-			CurrentDebugger.IsProcessRunningChanged -= CurrentDebugger_IsProcessRunningChanged;
-		}
-		
-		void DetachFromProcessExecuted(object sender, ExecutedRoutedEventArgs e)
-		{
-			if (CurrentDebugger.IsDebugging){
-				CurrentDebugger.Detach();
-				
-				EnableDebuggerUI(true);
-				CurrentDebugger.DebugStopped -= OnDebugStopped;
-			}
-		}
-		
-		void ContinueDebuggingExecuted(object sender, ExecutedRoutedEventArgs e)
-		{
-			if (CurrentDebugger.IsDebugging && !CurrentDebugger.IsProcessRunning)
-				CurrentDebugger.Continue();
-		}
-		
-		void StepIntoExecuted(object sender, ExecutedRoutedEventArgs e)
-		{
-			if (CurrentDebugger.IsDebugging && !CurrentDebugger.IsProcessRunning)
-				CurrentDebugger.StepInto();
-		}
-		
-		void StepOverExecuted(object sender, ExecutedRoutedEventArgs e)
-		{
-			if (CurrentDebugger.IsDebugging && !CurrentDebugger.IsProcessRunning)
-				CurrentDebugger.StepOver();
-		}
-		
-		void StepOutExecuted(object sender, ExecutedRoutedEventArgs e)
-		{
-			if (CurrentDebugger.IsDebugging && !CurrentDebugger.IsProcessRunning)
-				CurrentDebugger.StepOut();
-		}
-		
-		void RemoveAllBreakpointExecuted(object sender, ExecutedRoutedEventArgs e)
-		{
-			for (int i = BookmarkManager.Bookmarks.Count - 1; i >= 0; --i) {
-				var bookmark = BookmarkManager.Bookmarks[i];
-				if (bookmark is BreakpointBookmark) {
-					BookmarkManager.RemoveMark(bookmark);
-				}
-			}
-		}
-		
-		protected override void OnKeyUp(KeyEventArgs e)
-		{
-			switch (e.Key) {
-				case Key.F5:
-					ContinueDebuggingExecuted(null, null);
-					e.Handled = true;
-					break;
-				case Key.System:
-					StepOverExecuted(null, null);
-					e.Handled = true;
-					break;
-				case Key.F11:
-					StepIntoExecuted(null, null);
-					e.Handled = true;
-					break;
-				default:
-					// do nothing
-					break;
-			}
-			
-			base.OnKeyUp(e);
-		}
-		
-		void EnableDebuggerUI(bool enable)
-		{
-			AttachMenuItem.IsEnabled = AttachButton.IsEnabled = enable;
-			DebugExecutableButton.IsEnabled = DebugExecutableItem.IsEnabled = enable;
-			
-			ContinueDebuggingMenuItem.IsEnabled =
-				StepIntoMenuItem.IsEnabled =
-				StepOverMenuItem.IsEnabled =
-				StepOutMenuItem.IsEnabled =
-				DetachMenuItem.IsEnabled = !enable;
-		}
-		
-		#endregion
-		
-		#region Exit/About
-		void ExitClick(object sender, RoutedEventArgs e)
-		{
-			Close();
-		}
-		
-		void AboutClick(object sender, RoutedEventArgs e)
-		{
-			treeView.UnselectAll();
-			AboutPage.Display(decompilerTextView);
-		}
-		#endregion
-		
-		#region Decompile / Save
-=======
-		#endregion
-		
 		#region Decompile (TreeView_SelectionChanged)
->>>>>>> 929fd4a0
 		void TreeView_SelectionChanged(object sender, SelectionChangedEventArgs e)
 		{
 			if (treeView.SelectedItems.Count == 1) {
