--- conflicted
+++ resolved
@@ -100,7 +100,7 @@
 		
 		public static readonly DependencyProperty SearchTermProperty =
 			DependencyProperty.Register("SearchTerm", typeof(string), typeof(SearchPane),
-										new FrameworkPropertyMetadata(string.Empty, OnSearchTermChanged));
+			                            new FrameworkPropertyMetadata(string.Empty, OnSearchTermChanged));
 		
 		public string SearchTerm {
 			get { return (string)GetValue(SearchTermProperty); }
@@ -243,42 +243,32 @@
 				}
 				dispatcher.BeginInvoke(
 					DispatcherPriority.Normal,
-<<<<<<< HEAD
 					new Action(delegate { InsertResult(this.Results, result); }));
 				cts.Token.ThrowIfCancellationRequested();
 			}
 
 			void InsertResult(ObservableCollection<SearchResult> results, SearchResult result)
-			{
-				int index = results.BinarySearch(result, 0, results.Count - 1, SearchResult.Comparer);
-				results.Insert(index < 0 ? ~index : index, result);
-=======
-					new Action(delegate { InsertResult(result); }));
-				cts.Token.ThrowIfCancellationRequested();
-			}
-
-			void InsertResult(SearchResult result)
 			{
 				if (Options.DisplaySettingsPanel.CurrentDisplaySettings.SortResults)
 				{
 					// Keep results collection sorted by "Fitness" by inserting result into correct place
 					// Inserts in the beginning shifts all elements, but there can be no more than 1000 items.
-					for (int i = 0; i < this.Results.Count; i++)
+					for (int i = 0; i < results.Count; i++)
 					{
-						if (this.Results[i].Fitness < result.Fitness)
+						if (results[i].Fitness < result.Fitness)
 						{
-							this.Results.Insert(i, result);
+							results.Insert(i, result);
 							return;
 						}
 					}
-					this.Results.Insert(this.Results.Count - 1, result);
+					results.Insert(results.Count - 1, result);
 				}
 				else
 				{
-					// Original code
-					this.Results.Insert(this.Results.Count - 1, result);
-				}
->>>>>>> b66d9f43
+					// Original Code
+					int index = results.BinarySearch(result, 0, results.Count - 1, SearchResult.Comparer);
+					results.Insert(index < 0 ? ~index : index, result);
+				}
 			}
 
 			AbstractSearchStrategy GetSearchStrategy(SearchMode mode, string[] terms)
@@ -344,12 +334,8 @@
 		public static readonly System.Collections.Generic.IComparer<SearchResult> Comparer = new SearchResultComparer();
 		
 		public MemberReference Member { get; set; }
-<<<<<<< HEAD
-		
-=======
 		public float Fitness { get; set; }
-			
->>>>>>> b66d9f43
+		
 		public string Location { get; set; }
 		public string Name { get; set; }
 		public ImageSource Image { get; set; }
