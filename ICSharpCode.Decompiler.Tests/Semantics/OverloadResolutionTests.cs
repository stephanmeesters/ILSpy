--- conflicted
+++ resolved
@@ -37,16 +37,9 @@
 		[OneTimeSetUp]
 		public void SetUp()
 		{
-<<<<<<< HEAD
-			var cecilLoader = new MetadataLoader() { IncludeInternalMembers = true };
-			var mscorlib = cecilLoader.LoadAssemblyFile(typeof(object).Assembly.Location);
-			var systemCore = cecilLoader.LoadAssemblyFile(typeof(System.Linq.Enumerable).Assembly.Location);
-			compilation = new SimpleCompilation(cecilLoader.LoadAssemblyFile(typeof(OverloadResolutionTests).Assembly.Location), mscorlib, systemCore);
-=======
 			compilation = new SimpleCompilation(TypeSystemLoaderTests.TestAssembly, 
 				TypeSystemLoaderTests.Mscorlib, 
 				TypeSystemLoaderTests.SystemCore);
->>>>>>> b6dce5c2
 		}
 
 		ResolveResult[] MakeArgumentList(params Type[] argumentTypes)
