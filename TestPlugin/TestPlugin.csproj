﻿<?xml version="1.0" encoding="utf-8"?>
<Project ToolsVersion="4.0" xmlns="http://schemas.microsoft.com/developer/msbuild/2003" DefaultTargets="Build">
  <PropertyGroup>
    <ProjectGuid>{F32EBCC8-0E53-4421-867E-05B3D6E10C70}</ProjectGuid>
    <Configuration Condition=" '$(Configuration)' == '' ">Debug</Configuration>
    <Platform Condition=" '$(Platform)' == '' ">AnyCPU</Platform>
    <OutputType>Library</OutputType>
    <RootNamespace>TestPlugin</RootNamespace>
    <AssemblyName>Test.Plugin</AssemblyName>
    <TargetFrameworkVersion>v4.5</TargetFrameworkVersion>
    <AppDesignerFolder>Properties</AppDesignerFolder>
    <AllowUnsafeBlocks>False</AllowUnsafeBlocks>
    <NoStdLib>False</NoStdLib>
    <WarningLevel>4</WarningLevel>
    <TreatWarningsAsErrors>false</TreatWarningsAsErrors>
    <StartArguments>/separate</StartArguments>
    <TargetFrameworkProfile />
  </PropertyGroup>
  <PropertyGroup Condition=" '$(Platform)' == 'AnyCPU' ">
    <PlatformTarget>AnyCPU</PlatformTarget>
    <RegisterForComInterop>False</RegisterForComInterop>
    <GenerateSerializationAssemblies>Auto</GenerateSerializationAssemblies>
    <BaseAddress>4194304</BaseAddress>
    <FileAlignment>4096</FileAlignment>
  </PropertyGroup>
  <PropertyGroup Condition=" '$(Configuration)' == 'Debug' ">
    <OutputPath>bin\Debug\</OutputPath>
    <DebugSymbols>true</DebugSymbols>
    <DebugType>Full</DebugType>
    <Optimize>False</Optimize>
    <CheckForOverflowUnderflow>True</CheckForOverflowUnderflow>
    <DefineConstants>DEBUG;TRACE</DefineConstants>
    <StartAction>Project</StartAction>
    <StartProgram>bin\Debug\ILSpy.exe</StartProgram>
  </PropertyGroup>
  <PropertyGroup Condition=" '$(Configuration)' == 'Release' ">
    <OutputPath>bin\Release\</OutputPath>
    <DebugSymbols>False</DebugSymbols>
    <DebugType>None</DebugType>
    <Optimize>True</Optimize>
    <CheckForOverflowUnderflow>False</CheckForOverflowUnderflow>
    <DefineConstants>TRACE</DefineConstants>
    <StartAction>Program</StartAction>
    <StartProgram>bin\Release\ILSpy.exe</StartProgram>
  </PropertyGroup>
  <PropertyGroup Condition="'$(Configuration)|$(Platform)' == 'Debug|AnyCPU'">
    <Prefer32Bit>false</Prefer32Bit>
  </PropertyGroup>
  <PropertyGroup Condition="'$(Configuration)|$(Platform)' == 'Release|AnyCPU'">
    <Prefer32Bit>false</Prefer32Bit>
  </PropertyGroup>
  <ItemGroup>
    <Reference Include="PresentationCore">
      <RequiredTargetFramework>3.0</RequiredTargetFramework>
    </Reference>
    <Reference Include="PresentationFramework">
      <RequiredTargetFramework>3.0</RequiredTargetFramework>
    </Reference>
    <Reference Include="System" />
    <Reference Include="System.ComponentModel.Composition">
      <RequiredTargetFramework>4.0</RequiredTargetFramework>
    </Reference>
    <Reference Include="System.Core">
      <RequiredTargetFramework>3.5</RequiredTargetFramework>
    </Reference>
    <Reference Include="System.Xaml">
      <RequiredTargetFramework>4.0</RequiredTargetFramework>
    </Reference>
    <Reference Include="System.Xml" />
    <Reference Include="System.Xml.Linq">
      <RequiredTargetFramework>3.5</RequiredTargetFramework>
    </Reference>
    <Reference Include="WindowsBase">
      <RequiredTargetFramework>3.0</RequiredTargetFramework>
    </Reference>
  </ItemGroup>
  <ItemGroup>
    <Compile Include="ContextMenuCommand.cs" />
    <Compile Include="CustomLanguage.cs" />
    <Compile Include="CustomOptionPage.xaml.cs">
      <DependentUpon>CustomOptionPage.xaml</DependentUpon>
      <SubType>Code</SubType>
    </Compile>
    <Compile Include="MainMenuCommand.cs" />
    <Compile Include="Properties\AssemblyInfo.cs" />
  </ItemGroup>
  <ItemGroup>
    <Resource Include="Clear.png" />
    <None Include="Readme.txt" />
  </ItemGroup>
  <ItemGroup>
    <ProjectReference Include="..\cecil\Mono.Cecil.csproj">
      <Project>{D68133BD-1E63-496E-9EDE-4FBDBF77B486}</Project>
      <Name>Mono.Cecil</Name>
    </ProjectReference>
    <ProjectReference Include="..\ICSharpCode.Decompiler\ICSharpCode.Decompiler.csproj">
      <Project>{984cc812-9470-4a13-aff9-cc44068d666c}</Project>
      <Name>ICSharpCode.Decompiler</Name>
    </ProjectReference>
    <ProjectReference Include="..\ILSpy\ILSpy.csproj">
      <Project>{1e85eff9-e370-4683-83e4-8a3d063ff791}</Project>
      <Name>ILSpy</Name>
    </ProjectReference>
<<<<<<< HEAD
=======
    <ProjectReference Include="..\cecil\Mono.Cecil.csproj">
      <Project>{d68133bd-1e63-496e-9ede-4fbdbf77b486}</Project>
      <Name>Mono.Cecil</Name>
    </ProjectReference>
>>>>>>> 5cd0544e
    <ProjectReference Include="..\NRefactory\ICSharpCode.NRefactory.CSharp\ICSharpCode.NRefactory.CSharp.csproj">
      <Project>{53dca265-3c3c-42f9-b647-f72ba678122b}</Project>
      <Name>ICSharpCode.NRefactory.CSharp</Name>
    </ProjectReference>
    <ProjectReference Include="..\NRefactory\ICSharpCode.NRefactory\ICSharpCode.NRefactory.csproj">
      <Project>{3b2a5653-ec97-4001-bb9b-d90f1af2c371}</Project>
      <Name>ICSharpCode.NRefactory</Name>
    </ProjectReference>
    <ProjectReference Include="..\SharpTreeView\ICSharpCode.TreeView.csproj">
      <Project>{dde2a481-8271-4eac-a330-8fa6a38d13d1}</Project>
      <Name>ICSharpCode.TreeView</Name>
    </ProjectReference>
  </ItemGroup>
  <ItemGroup>
    <Page Include="CustomOptionPage.xaml" />
  </ItemGroup>
  <Import Project="$(MSBuildBinPath)\Microsoft.CSharp.Targets" />
</Project><|MERGE_RESOLUTION|>--- conflicted
+++ resolved
@@ -101,13 +101,6 @@
       <Project>{1e85eff9-e370-4683-83e4-8a3d063ff791}</Project>
       <Name>ILSpy</Name>
     </ProjectReference>
-<<<<<<< HEAD
-=======
-    <ProjectReference Include="..\cecil\Mono.Cecil.csproj">
-      <Project>{d68133bd-1e63-496e-9ede-4fbdbf77b486}</Project>
-      <Name>Mono.Cecil</Name>
-    </ProjectReference>
->>>>>>> 5cd0544e
     <ProjectReference Include="..\NRefactory\ICSharpCode.NRefactory.CSharp\ICSharpCode.NRefactory.CSharp.csproj">
       <Project>{53dca265-3c3c-42f9-b647-f72ba678122b}</Project>
       <Name>ICSharpCode.NRefactory.CSharp</Name>
