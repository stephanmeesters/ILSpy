{
	"msbuild-sdks": {
		"MSBuild.Sdk.Extras": "2.0.54"
	},
	"sdk": {
<<<<<<< HEAD
		"version": "3.2.000"
=======
		"version": "3.1"
>>>>>>> 5ef1a973
	}
}<|MERGE_RESOLUTION|>--- conflicted
+++ resolved
@@ -3,10 +3,6 @@
 		"MSBuild.Sdk.Extras": "2.0.54"
 	},
 	"sdk": {
-<<<<<<< HEAD
-		"version": "3.2.000"
-=======
 		"version": "3.1"
->>>>>>> 5ef1a973
 	}
 }