--- conflicted
+++ resolved
@@ -2,21 +2,11 @@
 using System.Collections.Generic;
 using System.IO;
 using System.Linq;
-<<<<<<< HEAD
-using System.Xml.Linq;
-
-using ICSharpCode.NRefactory.Ast;
-using ICSharpCode.NRefactory.PrettyPrinter;
-using Mono.Cecil;
-using Mono.Cecil.Cil;
-using Ast = ICSharpCode.NRefactory.Ast;
-=======
 using ICSharpCode.Decompiler;
 using ICSharpCode.NRefactory.CSharp;
 using Mono.Cecil;
 using Mono.Cecil.Cil;
 using ClassType = ICSharpCode.NRefactory.TypeSystem.ClassType;
->>>>>>> 9fb7d244
 
 namespace Decompiler
 {
@@ -422,11 +412,6 @@
 				
 				astType.AddChild(CreateMethod(methodDef), TypeDeclaration.MemberRole);
 			}
-<<<<<<< HEAD
-			
-			if (astType.Children.LastOrDefault() is IdentifierExpression) {
-				astType.Children.Remove(astType.Children.Last());
-=======
 		}
 
 		MethodDeclaration CreateMethod(MethodDefinition methodDef)
@@ -449,7 +434,6 @@
 			if (methodDef.IsStatic) {
 				// don't show visibility for static ctors
 				astMethod.Modifiers &= ~Modifiers.VisibilityMask;
->>>>>>> 9fb7d244
 			}
 			astMethod.Parameters = MakeParameters(methodDef.Parameters);
 			astMethod.Body = AstMethodBodyBuilder.CreateMethodBody(methodDef);
