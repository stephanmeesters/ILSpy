using System;
using System.Collections.Generic;
using System.Diagnostics;
using System.IO;
using System.Linq;
using System.Runtime.CompilerServices;
using System.Runtime.InteropServices;
using System.Threading;
using ICSharpCode.Decompiler;
using ICSharpCode.Decompiler.Ast.Transforms;
using ICSharpCode.Decompiler.ILAst;
using ICSharpCode.NRefactory.CSharp;
using ICSharpCode.NRefactory.Utils;
using Mono.Cecil;
using Mono.Cecil.Cil;

namespace ICSharpCode.Decompiler.Ast
{
	using Ast = ICSharpCode.NRefactory.CSharp;
	using ClassType = ICSharpCode.NRefactory.TypeSystem.ClassType;
	using VarianceModifier = ICSharpCode.NRefactory.TypeSystem.VarianceModifier;

	public class AstBuilder
	{
		DecompilerContext context = new DecompilerContext();
		CompilationUnit astCompileUnit = new CompilationUnit();
		Dictionary<string, NamespaceDeclaration> astNamespaces = new Dictionary<string, NamespaceDeclaration>();
		
		public AstBuilder(DecompilerContext context)
		{
			if (context == null)
				throw new ArgumentNullException("context");
			this.context = context;
		}
		
		public static bool MemberIsHidden(MemberReference member, DecompilerSettings settings)
		{
			MethodDefinition method = member as MethodDefinition;
			if (method != null) {
				if (method.IsGetter || method.IsSetter || method.IsAddOn || method.IsRemoveOn)
					return true;
				if (settings.AnonymousMethods && method.Name.StartsWith("<", StringComparison.Ordinal) && method.IsCompilerGenerated())
					return true;
			}
			TypeDefinition type = member as TypeDefinition;
			if (type != null && type.DeclaringType != null) {
				if (settings.AnonymousMethods && type.Name.StartsWith("<>c__DisplayClass", StringComparison.Ordinal) && type.IsCompilerGenerated())
					return true;
				if (settings.YieldReturn && YieldReturnDecompiler.IsCompilerGeneratorEnumerator(type))
					return true;
			} else if (type != null && type.IsCompilerGenerated()) {
				if (type.Name.StartsWith("<PrivateImplementationDetails>", StringComparison.Ordinal))
					return true;
				if (type.Name.StartsWith("<>", StringComparison.Ordinal) && type.Name.Contains("AnonymousType"))
					return true;
			}
			FieldDefinition field = member as FieldDefinition;
			if (field != null && field.IsCompilerGenerated()) {
				if (settings.AnonymousMethods && field.Name.StartsWith("CS$<>", StringComparison.Ordinal))
					return true;
				if (settings.AutomaticProperties && field.Name.StartsWith("<", StringComparison.Ordinal) && field.Name.EndsWith("BackingField", StringComparison.Ordinal))
					return true;
			}
			// event-fields are not [CompilerGenerated]
			if (field != null && settings.AutomaticEvents && field.DeclaringType.Events.Any(ev => ev.Name == field.Name))
				return true;
			return false;
		}
		
		public void GenerateCode(ITextOutput output)
		{
			GenerateCode(output, null);
		}
		
		public void GenerateCode(ITextOutput output, Predicate<IAstTransform> transformAbortCondition)
		{
			TransformationPipeline.RunTransformationsUntil(astCompileUnit, transformAbortCondition, context);
			astCompileUnit.AcceptVisitor(new InsertParenthesesVisitor { InsertParenthesesForReadability = true }, null);
			
			var outputFormatter = new TextOutputFormatter(output);
			var formattingPolicy = new CSharpFormattingPolicy();
			// disable whitespace in front of parentheses:
			formattingPolicy.BeforeMethodCallParentheses = false;
			formattingPolicy.BeforeMethodDeclarationParentheses = false;
			formattingPolicy.BeforeConstructorDeclarationParentheses = false;
			formattingPolicy.BeforeDelegateDeclarationParentheses = false;
			astCompileUnit.AcceptVisitor(new OutputVisitor(outputFormatter, formattingPolicy), null);
		}
		
		public void AddAssembly(AssemblyDefinition assemblyDefinition, bool onlyAssemblyLevel = false)
		{
			astCompileUnit.AddChild(
				new UsingDeclaration {
					Import = new SimpleType("System")
				}, CompilationUnit.MemberRole);
			
			ConvertCustomAttributes(astCompileUnit, assemblyDefinition, AttributeTarget.Assembly);
			ConvertCustomAttributes(astCompileUnit, assemblyDefinition.MainModule, AttributeTarget.Module);

			if (!onlyAssemblyLevel) {
				foreach (TypeDefinition typeDef in assemblyDefinition.MainModule.Types)
				{
					// Skip nested types - they will be added by the parent type
					if (typeDef.DeclaringType != null) continue;
					// Skip the <Module> class
					if (typeDef.Name == "<Module>") continue;

					AddType(typeDef);
				}
			}
		}
		
		NamespaceDeclaration GetCodeNamespace(string name)
		{
			if (string.IsNullOrEmpty(name)) {
				return null;
			}
			if (astNamespaces.ContainsKey(name)) {
				return astNamespaces[name];
			} else {
				// Create the namespace
				NamespaceDeclaration astNamespace = new NamespaceDeclaration { Name = name };
				astCompileUnit.AddChild(astNamespace, CompilationUnit.MemberRole);
				astNamespaces[name] = astNamespace;
				return astNamespace;
			}
		}
		
		public void AddType(TypeDefinition typeDef)
		{
			var astType = CreateType(typeDef);
			NamespaceDeclaration astNS = GetCodeNamespace(typeDef.Namespace);
			if (astNS != null) {
				astNS.AddChild(astType, NamespaceDeclaration.MemberRole);
			} else {
				astCompileUnit.AddChild(astType, CompilationUnit.MemberRole);
			}
		}
		
		public void AddMethod(MethodDefinition method)
		{
			AstNode node = method.IsConstructor ? (AstNode)CreateConstructor(method) : CreateMethod(method);
			astCompileUnit.AddChild(node, CompilationUnit.MemberRole);
		}
		
		public void AddProperty(PropertyDefinition property)
		{
			astCompileUnit.AddChild(CreateProperty(property), CompilationUnit.MemberRole);
		}
		
		public void AddField(FieldDefinition field)
		{
			astCompileUnit.AddChild(CreateField(field), CompilationUnit.MemberRole);
		}
		
		public void AddEvent(EventDefinition ev)
		{
			astCompileUnit.AddChild(CreateEvent(ev), CompilationUnit.MemberRole);
		}
		
		/// <summary>
		/// Creates the AST for a type definition.
		/// </summary>
		/// <param name="typeDef"></param>
		/// <returns>TypeDeclaration or DelegateDeclaration.</returns>
		public AttributedNode CreateType(TypeDefinition typeDef)
		{
			// create CSharp code mappings - used for debugger
			if (!CSharpCodeMapping.SourceCodeMappings.ContainsKey(typeDef.FullName)) {
				CSharpCodeMapping.SourceCodeMappings.TryAdd(typeDef.FullName, new List<MemberMapping>());
			} else {
				CSharpCodeMapping.SourceCodeMappings[typeDef.FullName].Clear();
			}
			
			// create type
			TypeDefinition oldCurrentType = context.CurrentType;
			context.CurrentType = typeDef;
			TypeDeclaration astType = new TypeDeclaration();
			ConvertAttributes(astType, typeDef);
			astType.AddAnnotation(typeDef);
			astType.Modifiers = ConvertModifiers(typeDef);
			astType.Name = CleanName(typeDef.Name);
			
			if (typeDef.IsEnum) {  // NB: Enum is value type
				astType.ClassType = ClassType.Enum;
				astType.Modifiers &= ~Modifiers.Sealed;
			} else if (typeDef.IsValueType) {
				astType.ClassType = ClassType.Struct;
				astType.Modifiers &= ~Modifiers.Sealed;
			} else if (typeDef.IsInterface) {
				astType.ClassType = ClassType.Interface;
				astType.Modifiers &= ~Modifiers.Abstract;
			} else {
				astType.ClassType = ClassType.Class;
			}
			
			IEnumerable<GenericParameter> genericParameters = typeDef.GenericParameters;
			if (typeDef.DeclaringType != null && typeDef.DeclaringType.HasGenericParameters)
				genericParameters = genericParameters.Skip(typeDef.DeclaringType.GenericParameters.Count);
			astType.TypeParameters.AddRange(MakeTypeParameters(genericParameters));
			astType.Constraints.AddRange(MakeConstraints(genericParameters));
			
			// Nested types
			foreach (TypeDefinition nestedTypeDef in typeDef.NestedTypes) {
				if (MemberIsHidden(nestedTypeDef, context.Settings))
					continue;
				astType.AddChild(CreateType(nestedTypeDef), TypeDeclaration.MemberRole);
			}
			
			AttributedNode result = astType;
			if (typeDef.IsEnum) {
				long expectedEnumMemberValue = 0;
				bool forcePrintingInitializers = IsFlagsEnum(typeDef);
				foreach (FieldDefinition field in typeDef.Fields) {
					if (field.IsRuntimeSpecialName) {
						// the value__ field
						if (field.FieldType != typeDef.Module.TypeSystem.Int32) {
							astType.AddChild(ConvertType(field.FieldType), TypeDeclaration.BaseTypeRole);
						}
					} else {
						EnumMemberDeclaration enumMember = new EnumMemberDeclaration();
						enumMember.Name = CleanName(field.Name);
						long memberValue = (long)CSharpPrimitiveCast.Cast(TypeCode.Int64, field.Constant, false);
						if (forcePrintingInitializers || memberValue != expectedEnumMemberValue) {
							enumMember.AddChild(new PrimitiveExpression(field.Constant), EnumMemberDeclaration.InitializerRole);
						}
						expectedEnumMemberValue = memberValue + 1;
						astType.AddChild(enumMember, TypeDeclaration.MemberRole);
					}
				}
			} else if (typeDef.BaseType != null && typeDef.BaseType.FullName == "System.MulticastDelegate") {
				DelegateDeclaration dd = new DelegateDeclaration();
				dd.Modifiers = astType.Modifiers & ~Modifiers.Sealed;
				dd.Name = astType.Name;
				dd.AddAnnotation(typeDef);
				astType.Attributes.MoveTo(dd.Attributes);
				astType.TypeParameters.MoveTo(dd.TypeParameters);
				astType.Constraints.MoveTo(dd.Constraints);
				foreach (var m in typeDef.Methods) {
					if (m.Name == "Invoke") {
						dd.ReturnType = ConvertType(m.ReturnType, m.MethodReturnType);
						dd.Parameters.AddRange(MakeParameters(m.Parameters));
					}
				}
				result = dd;
			} else {
				// Base type
				if (typeDef.BaseType != null && !typeDef.IsValueType && typeDef.BaseType.FullName != "System.Object") {
					astType.AddChild(ConvertType(typeDef.BaseType), TypeDeclaration.BaseTypeRole);
				}
				foreach (var i in typeDef.Interfaces)
					astType.AddChild(ConvertType(i), TypeDeclaration.BaseTypeRole);
				
				
				AddTypeMembers(astType, typeDef);
			}

			context.CurrentType = oldCurrentType;
			return result;
		}

		public void Transform(IAstTransform transform)
		{
			transform.Run(astCompileUnit);
		}
		
		string CleanName(string name)
		{
			int pos = name.LastIndexOf('`');
			if (pos >= 0)
				name = name.Substring(0, pos);
			pos = name.LastIndexOf('.');
			if (pos >= 0)
				name = name.Substring(pos + 1);
			return name;
		}

		#region Convert Type Reference
		/// <summary>
		/// Converts a type reference.
		/// </summary>
		/// <param name="type">The Cecil type reference that should be converted into
		/// a type system type reference.</param>
		/// <param name="typeAttributes">Attributes associated with the Cecil type reference.
		/// This is used to support the 'dynamic' type.</param>
		public static AstType ConvertType(TypeReference type, ICustomAttributeProvider typeAttributes = null)
		{
			int typeIndex = 0;
			return ConvertType(type, typeAttributes, ref typeIndex);
		}
		
		static AstType ConvertType(TypeReference type, ICustomAttributeProvider typeAttributes, ref int typeIndex)
		{
			while (type is OptionalModifierType || type is RequiredModifierType) {
				type = ((TypeSpecification)type).ElementType;
			}
			if (type == null) {
				return AstType.Null;
			}
			
			if (type is Mono.Cecil.ByReferenceType) {
				typeIndex++;
				// ignore by reference type (cannot be represented in C#)
				return ConvertType((type as Mono.Cecil.ByReferenceType).ElementType, typeAttributes, ref typeIndex);
			} else if (type is Mono.Cecil.PointerType) {
				typeIndex++;
				return ConvertType((type as Mono.Cecil.PointerType).ElementType, typeAttributes, ref typeIndex)
					.MakePointerType();
			} else if (type is Mono.Cecil.ArrayType) {
				typeIndex++;
				return ConvertType((type as Mono.Cecil.ArrayType).ElementType, typeAttributes, ref typeIndex)
					.MakeArrayType((type as Mono.Cecil.ArrayType).Rank);
			} else if (type is GenericInstanceType) {
				GenericInstanceType gType = (GenericInstanceType)type;
				if (gType.ElementType.Namespace == "System" && gType.ElementType.Name == "Nullable`1" && gType.GenericArguments.Count == 1) {
					typeIndex++;
					return new ComposedType {
						BaseType = ConvertType(gType.GenericArguments[0], typeAttributes, ref typeIndex),
						HasNullableSpecifier = true
					};
				}
				AstType baseType = ConvertType(gType.ElementType, typeAttributes, ref typeIndex);
				List<AstType> typeArguments = new List<AstType>();
				foreach (var typeArgument in gType.GenericArguments) {
					typeIndex++;
					typeArguments.Add(ConvertType(typeArgument, typeAttributes, ref typeIndex));
				}
				ApplyTypeArgumentsTo(baseType, typeArguments);
				return baseType;
			} else if (type is GenericParameter) {
				return new SimpleType(type.Name);
			} else if (type.IsNested) {
				AstType typeRef = ConvertType(type.DeclaringType, typeAttributes, ref typeIndex);
				string namepart = ICSharpCode.NRefactory.TypeSystem.ReflectionHelper.SplitTypeParameterCountFromReflectionName(type.Name);
				return new MemberType { Target = typeRef, MemberName = namepart }.WithAnnotation(type);
			} else {
				string ns = type.Namespace ?? string.Empty;
				string name = type.Name;
				if (name == null)
					throw new InvalidOperationException("type.Name returned null. Type: " + type.ToString());
				
				if (name == "Object" && ns == "System" && HasDynamicAttribute(typeAttributes, typeIndex)) {
					return new PrimitiveType("dynamic");
				} else {
					if (ns == "System") {
						switch (name) {
							case "SByte":
								return new PrimitiveType("sbyte");
							case "Int16":
								return new PrimitiveType("short");
							case "Int32":
								return new PrimitiveType("int");
							case "Int64":
								return new PrimitiveType("long");
							case "Byte":
								return new PrimitiveType("byte");
							case "UInt16":
								return new PrimitiveType("ushort");
							case "UInt32":
								return new PrimitiveType("uint");
							case "UInt64":
								return new PrimitiveType("ulong");
							case "String":
								return new PrimitiveType("string");
							case "Single":
								return new PrimitiveType("float");
							case "Double":
								return new PrimitiveType("double");
							case "Decimal":
								return new PrimitiveType("decimal");
							case "Char":
								return new PrimitiveType("char");
							case "Boolean":
								return new PrimitiveType("bool");
							case "Void":
								return new PrimitiveType("void");
							case "Object":
								return new PrimitiveType("object");
						}
					}
					
					name = ICSharpCode.NRefactory.TypeSystem.ReflectionHelper.SplitTypeParameterCountFromReflectionName(name);
					
					// TODO: Until we can simplify type with 'using', use just the name without namesapce
					return new SimpleType(name).WithAnnotation(type);
					
//					if (ns.Length == 0)
//						return new SimpleType(name).WithAnnotation(type);
//					string[] parts = ns.Split('.');
//					AstType nsType = new SimpleType(parts[0]);
//					for (int i = 1; i < parts.Length; i++) {
//						nsType = new MemberType { Target = nsType, MemberName = parts[i] };
//					}
//					return new MemberType { Target = nsType, MemberName = name }.WithAnnotation(type);
				}
			}
		}
		
		static void ApplyTypeArgumentsTo(AstType baseType, List<AstType> typeArguments)
		{
			SimpleType st = baseType as SimpleType;
			if (st != null) {
				st.TypeArguments.AddRange(typeArguments);
			}
			MemberType mt = baseType as MemberType;
			if (mt != null) {
				TypeReference type = mt.Annotation<TypeReference>();
				if (type != null) {
					int typeParameterCount;
					ICSharpCode.NRefactory.TypeSystem.ReflectionHelper.SplitTypeParameterCountFromReflectionName(type.Name, out typeParameterCount);
					if (typeParameterCount > typeArguments.Count)
						typeParameterCount = typeArguments.Count;
					mt.TypeArguments.AddRange(typeArguments.GetRange(typeArguments.Count - typeParameterCount, typeParameterCount));
					typeArguments.RemoveRange(typeArguments.Count - typeParameterCount, typeParameterCount);
					if (typeArguments.Count > 0)
						ApplyTypeArgumentsTo(mt.Target, typeArguments);
				} else {
					mt.TypeArguments.AddRange(typeArguments);
				}
			}
		}
		
		const string DynamicAttributeFullName = "System.Runtime.CompilerServices.DynamicAttribute";
		
		static bool HasDynamicAttribute(ICustomAttributeProvider attributeProvider, int typeIndex)
		{
			if (attributeProvider == null || !attributeProvider.HasCustomAttributes)
				return false;
			foreach (CustomAttribute a in attributeProvider.CustomAttributes) {
				if (a.Constructor.DeclaringType.FullName == DynamicAttributeFullName) {
					if (a.ConstructorArguments.Count == 1) {
						CustomAttributeArgument[] values = a.ConstructorArguments[0].Value as CustomAttributeArgument[];
						if (values != null && typeIndex < values.Length && values[typeIndex].Value is bool)
							return (bool)values[typeIndex].Value;
					}
					return true;
				}
			}
			return false;
		}
		#endregion
		
		#region ConvertModifiers
		Modifiers ConvertModifiers(TypeDefinition typeDef)
		{
			Modifiers modifiers = Modifiers.None;
			if (typeDef.IsNestedPrivate)
				modifiers |= Modifiers.Private;
			else if (typeDef.IsNestedAssembly || typeDef.IsNestedFamilyAndAssembly || typeDef.IsNotPublic)
				modifiers |= Modifiers.Internal;
			else if (typeDef.IsNestedFamily)
				modifiers |= Modifiers.Protected;
			else if (typeDef.IsNestedFamilyOrAssembly)
				modifiers |= Modifiers.Protected | Modifiers.Internal;
			else if (typeDef.IsPublic || typeDef.IsNestedPublic)
				modifiers |= Modifiers.Public;
			
			if (typeDef.IsAbstract && typeDef.IsSealed)
				modifiers |= Modifiers.Static;
			else if (typeDef.IsAbstract)
				modifiers |= Modifiers.Abstract;
			else if (typeDef.IsSealed)
				modifiers |= Modifiers.Sealed;
			
			return modifiers;
		}
		
		Modifiers ConvertModifiers(FieldDefinition fieldDef)
		{
			Modifiers modifiers = Modifiers.None;
			if (fieldDef.IsPrivate)
				modifiers |= Modifiers.Private;
			else if (fieldDef.IsAssembly || fieldDef.IsFamilyAndAssembly)
				modifiers |= Modifiers.Internal;
			else if (fieldDef.IsFamily)
				modifiers |= Modifiers.Protected;
			else if (fieldDef.IsFamilyOrAssembly)
				modifiers |= Modifiers.Protected | Modifiers.Internal;
			else if (fieldDef.IsPublic)
				modifiers |= Modifiers.Public;
			
			if (fieldDef.IsLiteral) {
				modifiers |= Modifiers.Const;
			} else {
				if (fieldDef.IsStatic)
					modifiers |= Modifiers.Static;
				
				if (fieldDef.IsInitOnly)
					modifiers |= Modifiers.Readonly;
			}
			
			return modifiers;
		}
		
		Modifiers ConvertModifiers(MethodDefinition methodDef)
		{
			if (methodDef == null)
				return Modifiers.None;
			Modifiers modifiers = Modifiers.None;
			if (methodDef.IsPrivate)
				modifiers |= Modifiers.Private;
			else if (methodDef.IsAssembly || methodDef.IsFamilyAndAssembly)
				modifiers |= Modifiers.Internal;
			else if (methodDef.IsFamily)
				modifiers |= Modifiers.Protected;
			else if (methodDef.IsFamilyOrAssembly)
				modifiers |= Modifiers.Protected | Modifiers.Internal;
			else if (methodDef.IsPublic)
				modifiers |= Modifiers.Public;
			
			if (methodDef.IsStatic)
				modifiers |= Modifiers.Static;
			
			if (methodDef.IsAbstract) {
				modifiers |= Modifiers.Abstract;
				if (!methodDef.IsNewSlot)
					modifiers |= Modifiers.Override;
			} else if (methodDef.IsFinal) {
				if (!methodDef.IsNewSlot) {
					modifiers |= Modifiers.Sealed | Modifiers.Override;
				}
			} else if (methodDef.IsVirtual) {
				if (methodDef.IsNewSlot)
					modifiers |= Modifiers.Virtual;
				else
					modifiers |= Modifiers.Override;
			}
			if (!methodDef.HasBody && !methodDef.IsAbstract)
				modifiers |= Modifiers.Extern;
			
			return modifiers;
		}

		#endregion
		
		void AddTypeMembers(TypeDeclaration astType, TypeDefinition typeDef)
		{
			// Add fields
			foreach(FieldDefinition fieldDef in typeDef.Fields) {
				if (MemberIsHidden(fieldDef, context.Settings)) continue;
				astType.AddChild(CreateField(fieldDef), TypeDeclaration.MemberRole);
			}
			
			// Add events
			foreach(EventDefinition eventDef in typeDef.Events) {
				astType.AddChild(CreateEvent(eventDef), TypeDeclaration.MemberRole);
			}

			// Add properties
			CreateProperties(astType, typeDef);
			
			// Add constructors
			foreach(MethodDefinition methodDef in typeDef.Methods) {
				if (!methodDef.IsConstructor) continue;
				
				astType.AddChild(CreateConstructor(methodDef), TypeDeclaration.MemberRole);
			}
			
			// Add methods
			foreach(MethodDefinition methodDef in typeDef.Methods) {
				if (methodDef.IsConstructor || MemberIsHidden(methodDef, context.Settings)) continue;
				
				astType.AddChild(CreateMethod(methodDef), TypeDeclaration.MemberRole);
			}
		}

		private void CreateProperties(TypeDeclaration astType, TypeDefinition typeDef)
		{
			CustomAttribute attributeToRemove = null;
			foreach (PropertyDefinition propDef in typeDef.Properties) {
				MemberDeclaration astProp = CreateProperty(propDef);

				if (astProp.Name == "Item" && propDef.HasParameters) {
					var defaultMember = GetDefaultMember(astType.Annotation<TypeDefinition>());
					if (defaultMember.Item1 == "Item") {
						astProp = ConvertPropertyToIndexer((PropertyDeclaration)astProp, propDef);
						attributeToRemove = defaultMember.Item2;
					} else if ((propDef.GetMethod ?? propDef.SetMethod).HasOverrides) {
						astProp = ConvertPropertyToIndexer((PropertyDeclaration)astProp, propDef);
					}
				}

				astType.AddChild(astProp, TypeDeclaration.MemberRole);
			}

			if (attributeToRemove != null) {
				var astAttr = astType.Attributes.SelectMany(sec => sec.Attributes).First(attr => attr.Annotation<CustomAttribute>() == attributeToRemove);
				var attrSection = (AttributeSection)astAttr.Parent;
				if (attrSection.Attributes.Count == 1)
					attrSection.Remove();
				else
					astAttr.Remove();
			}
		}

		MethodDeclaration CreateMethod(MethodDefinition methodDef)
		{
			// Create mapping - used in debugger
			MemberMapping methodMapping = methodDef.CreateCodeMapping(CSharpCodeMapping.SourceCodeMappings);
			
			MethodDeclaration astMethod = new MethodDeclaration();
			astMethod.AddAnnotation(methodDef);
			astMethod.ReturnType = ConvertType(methodDef.ReturnType, methodDef.MethodReturnType);
			astMethod.Name = CleanName(methodDef.Name);
			astMethod.TypeParameters.AddRange(MakeTypeParameters(methodDef.GenericParameters));
			astMethod.Parameters.AddRange(MakeParameters(methodDef.Parameters));
			astMethod.Constraints.AddRange(MakeConstraints(methodDef.GenericParameters));
			if (!methodDef.DeclaringType.IsInterface) {
				if (!methodDef.HasOverrides)
					astMethod.Modifiers = ConvertModifiers(methodDef);
				else
					astMethod.PrivateImplementationType = ConvertType(methodDef.Overrides.First().DeclaringType);
				astMethod.Body = AstMethodBodyBuilder.CreateMethodBody(methodDef, context, astMethod.Parameters);
			}
			ConvertAttributes(astMethod, methodDef);
<<<<<<< HEAD
			astMethod.WithAnnotation(methodMapping);
=======
			if (methodDef.HasCustomAttributes && astMethod.Parameters.Count > 0) {
				foreach (CustomAttribute ca in methodDef.CustomAttributes) {
					if (ca.AttributeType.Name == "ExtensionAttribute" && ca.AttributeType.Namespace == "System.Runtime.CompilerServices") {
						astMethod.Parameters.First().ParameterModifier = ParameterModifier.This;
					}
				}
			}
>>>>>>> 7b2c4441
			return astMethod;
		}
		
		IEnumerable<TypeParameterDeclaration> MakeTypeParameters(IEnumerable<GenericParameter> genericParameters)
		{
			foreach (var gp in genericParameters) {
				TypeParameterDeclaration tp = new TypeParameterDeclaration();
				tp.Name = CleanName(gp.Name);
				if (gp.IsContravariant)
					tp.Variance = VarianceModifier.Contravariant;
				else if (gp.IsCovariant)
					tp.Variance = VarianceModifier.Covariant;
				ConvertCustomAttributes(tp, gp);
				yield return tp;
			}
		}
		
		IEnumerable<Constraint> MakeConstraints(IEnumerable<GenericParameter> genericParameters)
		{
			foreach (var gp in genericParameters) {
				Constraint c = new Constraint();
				c.TypeParameter = CleanName(gp.Name);
				// class/struct must be first
				if (gp.HasReferenceTypeConstraint)
					c.BaseTypes.Add(new PrimitiveType("class"));
				if (gp.HasNotNullableValueTypeConstraint)
					c.BaseTypes.Add(new PrimitiveType("struct"));
				
				foreach (var constraintType in gp.Constraints) {
					if (gp.HasNotNullableValueTypeConstraint && constraintType.FullName == "System.ValueType")
						continue;
					c.BaseTypes.Add(ConvertType(constraintType));
				}
				
				if (gp.HasDefaultConstructorConstraint && !gp.HasNotNullableValueTypeConstraint)
					c.BaseTypes.Add(new PrimitiveType("new")); // new() must be last
				if (c.BaseTypes.Any())
					yield return c;
			}
		}
		
		ConstructorDeclaration CreateConstructor(MethodDefinition methodDef)
		{
			// Create mapping - used in debugger
			MemberMapping methodMapping = methodDef.CreateCodeMapping(CSharpCodeMapping.SourceCodeMappings);
			
			ConstructorDeclaration astMethod = new ConstructorDeclaration();
			astMethod.AddAnnotation(methodDef);
			astMethod.Modifiers = ConvertModifiers(methodDef);
			if (methodDef.IsStatic) {
				// don't show visibility for static ctors
				astMethod.Modifiers &= ~Modifiers.VisibilityMask;
			}
			astMethod.Name = CleanName(methodDef.DeclaringType.Name);
			astMethod.Parameters.AddRange(MakeParameters(methodDef.Parameters));
			astMethod.Body = AstMethodBodyBuilder.CreateMethodBody(methodDef, context, astMethod.Parameters);
			ConvertAttributes(astMethod, methodDef);
			astMethod.WithAnnotation(methodMapping);			
			return astMethod;
		}

		IndexerDeclaration ConvertPropertyToIndexer(PropertyDeclaration astProp, PropertyDefinition propDef)
		{
			var astIndexer = new IndexerDeclaration();
			astIndexer.Name = astProp.Name;
			astIndexer.CopyAnnotationsFrom(astProp);
			astProp.Attributes.MoveTo(astIndexer.Attributes);
			astIndexer.Modifiers = astProp.Modifiers;
			astIndexer.PrivateImplementationType = astProp.PrivateImplementationType.Detach();
			astIndexer.ReturnType = astProp.ReturnType.Detach();
			astIndexer.Getter = astProp.Getter.Detach();
			astIndexer.Setter = astProp.Setter.Detach();
			astIndexer.Parameters.AddRange(MakeParameters(propDef.Parameters));
		
			if (astIndexer.Getter != null && propDef.GetMethod != null) {
				// Create mapping - used in debugger
				MemberMapping memberMapping = propDef.GetMethod.CreateCodeMapping(CSharpCodeMapping.SourceCodeMappings);
				astIndexer.Getter.WithAnnotation(memberMapping);
			}
			
			if (astIndexer.Setter != null && propDef.SetMethod != null) {
				// Create mapping - used in debugger
				MemberMapping memberMapping = propDef.SetMethod.CreateCodeMapping(CSharpCodeMapping.SourceCodeMappings);
				astIndexer.Setter.WithAnnotation(memberMapping);
			}
			
			return astIndexer;
		}

		Modifiers FixUpVisibility(Modifiers m)
		{
			Modifiers v = m & Modifiers.VisibilityMask;
			// If any of the modifiers is public, use that
			if ((v & Modifiers.Public) == Modifiers.Public)
				return Modifiers.Public | (m & ~Modifiers.VisibilityMask);
			// If both modifiers are private, no need to fix anything
			if (v == Modifiers.Private)
				return m;
			// Otherwise, use the other modifiers (internal and/or protected)
			return m & ~Modifiers.Private;
		}

		PropertyDeclaration CreateProperty(PropertyDefinition propDef)
		{
			PropertyDeclaration astProp = new PropertyDeclaration();
			astProp.AddAnnotation(propDef);
			var accessor = propDef.GetMethod ?? propDef.SetMethod;
			Modifiers getterModifiers = Modifiers.None;
			Modifiers setterModifiers = Modifiers.None;
			if (!propDef.DeclaringType.IsInterface && !accessor.HasOverrides) {
				getterModifiers = ConvertModifiers(propDef.GetMethod);
				setterModifiers = ConvertModifiers(propDef.SetMethod);
				astProp.Modifiers = FixUpVisibility(getterModifiers | setterModifiers);
			} else if (accessor.HasOverrides) {
				astProp.PrivateImplementationType = ConvertType(accessor.Overrides.First().DeclaringType);
			}
			astProp.Name = CleanName(propDef.Name);
			astProp.ReturnType = ConvertType(propDef.PropertyType, propDef);
			if (propDef.GetMethod != null) {
				// Create mapping - used in debugger
				MemberMapping methodMapping = propDef.GetMethod.CreateCodeMapping(CSharpCodeMapping.SourceCodeMappings);
				
				astProp.Getter = new Accessor {
					Body = AstMethodBodyBuilder.CreateMethodBody(propDef.GetMethod, context)
				}.WithAnnotation(propDef.GetMethod);
				
				ConvertAttributes(astProp.Getter, propDef.GetMethod);
				
				if ((getterModifiers & Modifiers.VisibilityMask) != (astProp.Modifiers & Modifiers.VisibilityMask))
					astProp.Getter.Modifiers = getterModifiers & Modifiers.VisibilityMask;
				
				astProp.Getter.WithAnnotation(methodMapping);
			}
			if (propDef.SetMethod != null) {
				// Create mapping - used in debugger
				MemberMapping methodMapping = propDef.SetMethod.CreateCodeMapping(CSharpCodeMapping.SourceCodeMappings);
				
				astProp.Setter = new Accessor {
					Body = AstMethodBodyBuilder.CreateMethodBody(propDef.SetMethod, context)
				}.WithAnnotation(propDef.SetMethod);
				
				ConvertAttributes(astProp.Setter, propDef.SetMethod);
				ConvertCustomAttributes(astProp.Setter, propDef.SetMethod.Parameters.Last(), AttributeTarget.Param);
				
				if ((setterModifiers & Modifiers.VisibilityMask) != (astProp.Modifiers & Modifiers.VisibilityMask))
					astProp.Setter.Modifiers = setterModifiers & Modifiers.VisibilityMask;
				
				astProp.Setter.WithAnnotation(methodMapping);
			}
			ConvertCustomAttributes(astProp, propDef);
			return astProp;
		}
		
		AttributedNode CreateEvent(EventDefinition eventDef)
		{
			if (eventDef.AddMethod != null && eventDef.AddMethod.IsAbstract) {
				// An abstract event cannot be custom
				EventDeclaration astEvent = new EventDeclaration();
				ConvertCustomAttributes(astEvent, eventDef);
				astEvent.AddAnnotation(eventDef);
				astEvent.Variables.Add(new VariableInitializer(CleanName(eventDef.Name)));
				astEvent.ReturnType = ConvertType(eventDef.EventType, eventDef);
				if (!eventDef.DeclaringType.IsInterface)
					astEvent.Modifiers = ConvertModifiers(eventDef.AddMethod);
				return astEvent;
			} else {
				CustomEventDeclaration astEvent = new CustomEventDeclaration();
				ConvertCustomAttributes(astEvent, eventDef);
				astEvent.AddAnnotation(eventDef);
				astEvent.Name = CleanName(eventDef.Name);
				astEvent.ReturnType = ConvertType(eventDef.EventType, eventDef);
				if (eventDef.AddMethod == null || !eventDef.AddMethod.HasOverrides)
					astEvent.Modifiers = ConvertModifiers(eventDef.AddMethod);
				else
					astEvent.PrivateImplementationType = ConvertType(eventDef.AddMethod.Overrides.First().DeclaringType);
				if (eventDef.AddMethod != null) {
					// Create mapping - used in debugger
					MemberMapping methodMapping = eventDef.AddMethod.CreateCodeMapping(CSharpCodeMapping.SourceCodeMappings);
					
					astEvent.AddAccessor = new Accessor {
						Body = AstMethodBodyBuilder.CreateMethodBody(eventDef.AddMethod, context)
					}.WithAnnotation(eventDef.AddMethod);
					ConvertAttributes(astEvent.AddAccessor, eventDef.AddMethod);
					
					astEvent.AddAccessor.WithAnnotation(methodMapping);
				}
				if (eventDef.RemoveMethod != null) {
					// Create mapping - used in debugger
					MemberMapping methodMapping = eventDef.RemoveMethod.CreateCodeMapping(CSharpCodeMapping.SourceCodeMappings);
					
					astEvent.RemoveAccessor = new Accessor {
						Body = AstMethodBodyBuilder.CreateMethodBody(eventDef.RemoveMethod, context)
					}.WithAnnotation(eventDef.RemoveMethod);
					ConvertAttributes(astEvent.RemoveAccessor, eventDef.RemoveMethod);
					
					astEvent.RemoveAccessor.WithAnnotation(methodMapping);
				}
				return astEvent;
			}
		}

		FieldDeclaration CreateField(FieldDefinition fieldDef)
		{
			FieldDeclaration astField = new FieldDeclaration();
			astField.AddAnnotation(fieldDef);
			VariableInitializer initializer = new VariableInitializer(CleanName(fieldDef.Name));
			astField.AddChild(initializer, FieldDeclaration.Roles.Variable);
			astField.ReturnType = ConvertType(fieldDef.FieldType, fieldDef);
			astField.Modifiers = ConvertModifiers(fieldDef);
			if (fieldDef.HasConstant) {
				if (fieldDef.Constant == null)
					initializer.Initializer = new NullReferenceExpression();
				else
					initializer.Initializer = new PrimitiveExpression(fieldDef.Constant);
			}
			ConvertAttributes(astField, fieldDef);
			return astField;
		}
		
		public static IEnumerable<ParameterDeclaration> MakeParameters(IEnumerable<ParameterDefinition> paramCol)
		{
			foreach(ParameterDefinition paramDef in paramCol) {
				ParameterDeclaration astParam = new ParameterDeclaration();
				astParam.AddAnnotation(paramDef);
				astParam.Type = ConvertType(paramDef.ParameterType, paramDef);
				astParam.Name = paramDef.Name;
				
				if (paramDef.ParameterType is ByReferenceType) {
					astParam.ParameterModifier = (!paramDef.IsIn && paramDef.IsOut) ? ParameterModifier.Out : ParameterModifier.Ref;
				}
				if (paramDef.HasCustomAttributes) {
					foreach (CustomAttribute ca in paramDef.CustomAttributes) {
						if (ca.AttributeType.Name == "ParamArrayAttribute" && ca.AttributeType.Namespace == "System")
							astParam.ParameterModifier = ParameterModifier.Params;
					}
				}
				
				ConvertCustomAttributes(astParam, paramDef);
				ModuleDefinition module = ((MethodDefinition)paramDef.Method).Module;
				if (paramDef.HasMarshalInfo) {
					astParam.Attributes.Add(new AttributeSection(ConvertMarshalInfo(paramDef, module)));
				}
				if (astParam.ParameterModifier != ParameterModifier.Out) {
					if (paramDef.IsIn)
						astParam.Attributes.Add(new AttributeSection(CreateNonCustomAttribute(typeof(InAttribute), module)));
					if (paramDef.IsOut)
						astParam.Attributes.Add(new AttributeSection(CreateNonCustomAttribute(typeof(OutAttribute), module)));
				}
				yield return astParam;
			}
		}
		
		#region ConvertAttributes
		void ConvertAttributes(AttributedNode attributedNode, TypeDefinition typeDefinition)
		{
			ConvertCustomAttributes(attributedNode, typeDefinition);
			
			// Handle the non-custom attributes:
			#region SerializableAttribute
			if (typeDefinition.IsSerializable)
				attributedNode.Attributes.Add(new AttributeSection(CreateNonCustomAttribute(typeof(SerializableAttribute))));
			#endregion
			
			#region StructLayoutAttribute
			LayoutKind layoutKind = LayoutKind.Auto;
			switch (typeDefinition.Attributes & TypeAttributes.LayoutMask) {
				case TypeAttributes.SequentialLayout:
					layoutKind = LayoutKind.Sequential;
					break;
				case TypeAttributes.ExplicitLayout:
					layoutKind = LayoutKind.Explicit;
					break;
			}
			CharSet charSet = CharSet.None;
			switch (typeDefinition.Attributes & TypeAttributes.StringFormatMask) {
				case TypeAttributes.AnsiClass:
					charSet = CharSet.Ansi;
					break;
				case TypeAttributes.AutoClass:
					charSet = CharSet.Auto;
					break;
				case TypeAttributes.UnicodeClass:
					charSet = CharSet.Unicode;
					break;
			}
			LayoutKind defaultLayoutKind = (typeDefinition.IsValueType && !typeDefinition.IsEnum) ? LayoutKind.Sequential: LayoutKind.Auto;
			if (layoutKind != defaultLayoutKind || charSet != CharSet.Ansi || typeDefinition.PackingSize > 0 || typeDefinition.ClassSize > 0) {
				var structLayout = CreateNonCustomAttribute(typeof(StructLayoutAttribute));
				structLayout.Arguments.Add(new IdentifierExpression("LayoutKind").Member(layoutKind.ToString()));
				if (charSet != CharSet.Ansi) {
					structLayout.AddNamedArgument("CharSet", new IdentifierExpression("CharSet").Member(charSet.ToString()));
				}
				if (typeDefinition.PackingSize > 0) {
					structLayout.AddNamedArgument("Pack", new PrimitiveExpression((int)typeDefinition.PackingSize));
				}
				if (typeDefinition.ClassSize > 0) {
					structLayout.AddNamedArgument("Size", new PrimitiveExpression((int)typeDefinition.ClassSize));
				}
				attributedNode.Attributes.Add(new AttributeSection(structLayout));
			}
			#endregion
		}
		
		void ConvertAttributes(AttributedNode attributedNode, MethodDefinition methodDefinition)
		{
			ConvertCustomAttributes(attributedNode, methodDefinition);
			
			MethodImplAttributes implAttributes = methodDefinition.ImplAttributes & ~MethodImplAttributes.CodeTypeMask;
			
			#region DllImportAttribute
			if (methodDefinition.HasPInvokeInfo) {
				PInvokeInfo info = methodDefinition.PInvokeInfo;
				Ast.Attribute dllImport = CreateNonCustomAttribute(typeof(DllImportAttribute));
				dllImport.Arguments.Add(new PrimitiveExpression(info.Module.Name));
				
				if (info.IsBestFitDisabled)
					dllImport.AddNamedArgument("BestFitMapping", new PrimitiveExpression(false));
				if (info.IsBestFitEnabled)
					dllImport.AddNamedArgument("BestFitMapping", new PrimitiveExpression(true));
				
				CallingConvention callingConvention;
				switch (info.Attributes & PInvokeAttributes.CallConvMask) {
					case PInvokeAttributes.CallConvCdecl:
						callingConvention = CallingConvention.Cdecl;
						break;
					case PInvokeAttributes.CallConvFastcall:
						callingConvention = CallingConvention.FastCall;
						break;
					case PInvokeAttributes.CallConvStdCall:
						callingConvention = CallingConvention.StdCall;
						break;
					case PInvokeAttributes.CallConvThiscall:
						callingConvention = CallingConvention.ThisCall;
						break;
					case PInvokeAttributes.CallConvWinapi:
						callingConvention = CallingConvention.Winapi;
						break;
					default:
						throw new NotSupportedException("unknown calling convention");
				}
				if (callingConvention != CallingConvention.Winapi)
					dllImport.AddNamedArgument("CallingConvention", new IdentifierExpression("CallingConvention").Member(callingConvention.ToString()));
				
				CharSet charSet = CharSet.None;
				switch (info.Attributes & PInvokeAttributes.CharSetMask) {
					case PInvokeAttributes.CharSetAnsi:
						charSet = CharSet.Ansi;
						break;
					case PInvokeAttributes.CharSetAuto:
						charSet = CharSet.Auto;
						break;
					case PInvokeAttributes.CharSetUnicode:
						charSet = CharSet.Unicode;
						break;
				}
				if (charSet != CharSet.None)
					dllImport.AddNamedArgument("CharSet", new IdentifierExpression("CharSet").Member(charSet.ToString()));
				
				if (!string.IsNullOrEmpty(info.EntryPoint) && info.EntryPoint != methodDefinition.Name)
					dllImport.AddNamedArgument("EntryPoint", new PrimitiveExpression(info.EntryPoint));
				
				if (info.IsNoMangle)
					dllImport.AddNamedArgument("ExactSpelling", new PrimitiveExpression(true));
				
				if ((implAttributes & MethodImplAttributes.PreserveSig) == MethodImplAttributes.PreserveSig)
					implAttributes &= ~MethodImplAttributes.PreserveSig;
				else
					dllImport.AddNamedArgument("PreserveSig", new PrimitiveExpression(false));
				
				if (info.SupportsLastError)
					dllImport.AddNamedArgument("SetLastError", new PrimitiveExpression(true));
				
				if (info.IsThrowOnUnmappableCharDisabled)
					dllImport.AddNamedArgument("ThrowOnUnmappableChar", new PrimitiveExpression(false));
				if (info.IsThrowOnUnmappableCharEnabled)
					dllImport.AddNamedArgument("ThrowOnUnmappableChar", new PrimitiveExpression(true));
				
				attributedNode.Attributes.Add(new AttributeSection(dllImport));
			}
			#endregion
			
			#region PreserveSigAttribute
			if (implAttributes == MethodImplAttributes.PreserveSig) {
				attributedNode.Attributes.Add(new AttributeSection(CreateNonCustomAttribute(typeof(PreserveSigAttribute))));
				implAttributes = 0;
			}
			#endregion
			
			#region MethodImplAttribute
			if (implAttributes != 0) {
				Ast.Attribute methodImpl = CreateNonCustomAttribute(typeof(MethodImplAttribute));
				TypeReference methodImplOptions = new TypeReference(
					"System.Runtime.CompilerServices", "MethodImplOptions",
					methodDefinition.Module, methodDefinition.Module.TypeSystem.Corlib);
				methodImpl.Arguments.Add(MakePrimitive((long)implAttributes, methodImplOptions));
				attributedNode.Attributes.Add(new AttributeSection(methodImpl));
			}
			#endregion
			
			ConvertCustomAttributes(attributedNode, methodDefinition.MethodReturnType, AttributeTarget.Return);
			if (methodDefinition.MethodReturnType.HasMarshalInfo) {
				var marshalInfo = ConvertMarshalInfo(methodDefinition.MethodReturnType, methodDefinition.Module);
				attributedNode.Attributes.Add(new AttributeSection(marshalInfo) { AttributeTarget = AttributeTarget.Return });
			}
		}
		
		internal static void ConvertAttributes(AttributedNode attributedNode, FieldDefinition fieldDefinition, AttributeTarget target = AttributeTarget.None)
		{
			ConvertCustomAttributes(attributedNode, fieldDefinition);
			
			#region FieldOffsetAttribute
			if (fieldDefinition.HasLayoutInfo) {
				Ast.Attribute fieldOffset = CreateNonCustomAttribute(typeof(FieldOffsetAttribute), fieldDefinition.Module);
				fieldOffset.Arguments.Add(new PrimitiveExpression(fieldDefinition.Offset));
				attributedNode.Attributes.Add(new AttributeSection(fieldOffset) { AttributeTarget = target });
			}
			#endregion
			
			#region NonSerializedAttribute
			if (fieldDefinition.IsNotSerialized) {
				Ast.Attribute nonSerialized = CreateNonCustomAttribute(typeof(NonSerializedAttribute), fieldDefinition.Module);
				attributedNode.Attributes.Add(new AttributeSection(nonSerialized) { AttributeTarget = target });
			}
			#endregion
			
			if (fieldDefinition.HasMarshalInfo) {
				attributedNode.Attributes.Add(new AttributeSection(ConvertMarshalInfo(fieldDefinition, fieldDefinition.Module))  { AttributeTarget = target });
			}
		}
		
		#region MarshalAsAttribute (ConvertMarshalInfo)
		static Ast.Attribute ConvertMarshalInfo(IMarshalInfoProvider marshalInfoProvider, ModuleDefinition module)
		{
			MarshalInfo marshalInfo = marshalInfoProvider.MarshalInfo;
			Ast.Attribute attr = CreateNonCustomAttribute(typeof(MarshalAsAttribute), module);
			var unmanagedType = new TypeReference("System.Runtime.InteropServices", "UnmanagedType", module, module.TypeSystem.Corlib);
			attr.Arguments.Add(MakePrimitive((int)marshalInfo.NativeType, unmanagedType));
			return attr;
		}
		#endregion
		
		Ast.Attribute CreateNonCustomAttribute(Type attributeType)
		{
			return CreateNonCustomAttribute(attributeType, context.CurrentType != null ? context.CurrentType.Module : null);
		}
		
		static Ast.Attribute CreateNonCustomAttribute(Type attributeType, ModuleDefinition module)
		{
			Debug.Assert(attributeType.Name.EndsWith("Attribute", StringComparison.Ordinal));
			Ast.Attribute attr = new Ast.Attribute();
			attr.Type = new SimpleType(attributeType.Name.Substring(0, attributeType.Name.Length - "Attribute".Length));
			if (module != null) {
				attr.Type.AddAnnotation(new TypeReference(attributeType.Namespace, attributeType.Name, module, module.TypeSystem.Corlib));
			}
			return attr;
		}
		
		static void ConvertCustomAttributes(AstNode attributedNode, ICustomAttributeProvider customAttributeProvider, AttributeTarget target = AttributeTarget.None)
		{
			if (customAttributeProvider.HasCustomAttributes) {
				var attributes = new List<ICSharpCode.NRefactory.CSharp.Attribute>();
				foreach (var customAttribute in customAttributeProvider.CustomAttributes) {
					if (customAttribute.AttributeType.Name == "ExtensionAttribute" && customAttribute.AttributeType.Namespace == "System.Runtime.CompilerServices") {
						// don't show the ExtensionAttribute (it's converted to the 'this' modifier)
						continue;
					}
					if (customAttribute.AttributeType.Name == "ParamArrayAttribute" && customAttribute.AttributeType.Namespace == "System") {
						// don't show the ParamArrayAttribute (it's converted to the 'params' modifier)
						continue;
					}
					
					var attribute = new ICSharpCode.NRefactory.CSharp.Attribute();
					attribute.AddAnnotation(customAttribute);
					attribute.Type = ConvertType(customAttribute.AttributeType);
					attributes.Add(attribute);
					
					SimpleType st = attribute.Type as SimpleType;
					if (st != null && st.Identifier.EndsWith("Attribute", StringComparison.Ordinal)) {
						st.Identifier = st.Identifier.Substring(0, st.Identifier.Length - "Attribute".Length);
					}

					if(customAttribute.HasConstructorArguments) {
						foreach (var parameter in customAttribute.ConstructorArguments) {
							Expression parameterValue = ConvertArgumentValue(parameter);
							attribute.Arguments.Add(parameterValue);
						}
					}
					if (customAttribute.HasProperties) {
						TypeDefinition resolvedAttributeType = customAttribute.AttributeType.Resolve();
						foreach (var propertyNamedArg in customAttribute.Properties) {
							var propertyReference = resolvedAttributeType != null ? resolvedAttributeType.Properties.FirstOrDefault(pr => pr.Name == propertyNamedArg.Name) : null;
							var propertyName = new IdentifierExpression(propertyNamedArg.Name).WithAnnotation(propertyReference);
							var argumentValue = ConvertArgumentValue(propertyNamedArg.Argument);
							attribute.Arguments.Add(new AssignmentExpression(propertyName, argumentValue));
						}
					}

					if (customAttribute.HasFields) {
						TypeDefinition resolvedAttributeType = customAttribute.AttributeType.Resolve();
						foreach (var fieldNamedArg in customAttribute.Fields) {
							var fieldReference = resolvedAttributeType != null ? resolvedAttributeType.Fields.FirstOrDefault(f => f.Name == fieldNamedArg.Name) : null;
							var fieldName = new IdentifierExpression(fieldNamedArg.Name).WithAnnotation(fieldReference);
							var argumentValue = ConvertArgumentValue(fieldNamedArg.Argument);
							attribute.Arguments.Add(new AssignmentExpression(fieldName, argumentValue));
						}
					}
				}

				if (target == AttributeTarget.Module || target == AttributeTarget.Assembly) {
					// use separate section for each attribute
					foreach (var attribute in attributes) {
						var section = new AttributeSection();
						section.AttributeTarget = target;
						section.Attributes.Add(attribute);
						attributedNode.AddChild(section, AttributedNode.AttributeRole);
					}
				} else if (attributes.Count > 0) {
					// use single section for all attributes
					var section = new AttributeSection();
					section.AttributeTarget = target;
					section.Attributes.AddRange(attributes);
					attributedNode.AddChild(section, AttributedNode.AttributeRole);
				}
			}
		}
		
		private static Expression ConvertArgumentValue(CustomAttributeArgument argument)
		{
			if (argument.Value is CustomAttributeArgument[]) {
				ArrayInitializerExpression arrayInit = new ArrayInitializerExpression();
				foreach (CustomAttributeArgument element in (CustomAttributeArgument[])argument.Value) {
					arrayInit.Elements.Add(ConvertArgumentValue(element));
				}
				ArrayType arrayType = argument.Type as ArrayType;
				return new ArrayCreateExpression {
					Type = ConvertType(arrayType != null ? arrayType.ElementType : argument.Type),
					Initializer = arrayInit
				};
			} else if (argument.Value is CustomAttributeArgument) {
				// occurs with boxed arguments
				return ConvertArgumentValue((CustomAttributeArgument)argument.Value);
			}
			var type = argument.Type.Resolve();
			if (type != null && type.IsEnum) {
				return MakePrimitive(Convert.ToInt64(argument.Value), type);
			} else if (argument.Value is TypeReference) {
				return new TypeOfExpression() {
					Type = ConvertType((TypeReference)argument.Value),
				};
			} else {
				return new PrimitiveExpression(argument.Value);
			}
		}
		#endregion

		internal static Expression MakePrimitive(long val, TypeReference type)
		{
			if (TypeAnalysis.IsBoolean(type) && val == 0)
				return new Ast.PrimitiveExpression(false);
			else if (TypeAnalysis.IsBoolean(type) && val == 1)
				return new Ast.PrimitiveExpression(true);
			else if (val == 0 && type is PointerType)
				return new Ast.NullReferenceExpression();
			if (type != null)
			{ // cannot rely on type.IsValueType, it's not set for typerefs (but is set for typespecs)
				TypeDefinition enumDefinition = type.Resolve();
				if (enumDefinition != null && enumDefinition.IsEnum)
				{
					foreach (FieldDefinition field in enumDefinition.Fields)
					{
						if (field.IsStatic && object.Equals(CSharpPrimitiveCast.Cast(TypeCode.Int64, field.Constant, false), val))
							return ConvertType(enumDefinition).Member(field.Name).WithAnnotation(field);
						else if (!field.IsStatic && field.IsRuntimeSpecialName)
							type = field.FieldType; // use primitive type of the enum
					}
					if (IsFlagsEnum(enumDefinition))
					{
						long enumValue = val;
						Expression expr = null;
						foreach (FieldDefinition field in enumDefinition.Fields.Where(fld => fld.IsStatic))
						{
							long fieldValue = (long)CSharpPrimitiveCast.Cast(TypeCode.Int64, field.Constant, false);
							if (fieldValue == 0)
								continue;	// skip None enum value

							if ((fieldValue & enumValue) == fieldValue)
							{
								var fieldExpression = ConvertType(enumDefinition).Member(field.Name).WithAnnotation(field);
								if (expr == null)
									expr = fieldExpression;
								else
									expr = new BinaryOperatorExpression(expr, BinaryOperatorType.BitwiseOr, fieldExpression);

								enumValue &= ~fieldValue;
								if (enumValue == 0)
									break;
							}
						}
						if(enumValue == 0 && expr != null)
							return expr;
					}
					TypeCode enumBaseTypeCode = TypeAnalysis.GetTypeCode(type);
					return new Ast.PrimitiveExpression(CSharpPrimitiveCast.Cast(enumBaseTypeCode, val, false)).CastTo(ConvertType(enumDefinition));
				}
			}
			TypeCode code = TypeAnalysis.GetTypeCode(type);
			if (code == TypeCode.Object || code == TypeCode.Empty)
				return new Ast.PrimitiveExpression((int)val);
			else
				return new Ast.PrimitiveExpression(CSharpPrimitiveCast.Cast(code, val, false));
		}

		static bool IsFlagsEnum(TypeDefinition type)
		{
			if (!type.HasCustomAttributes)
				return false;

			return type.CustomAttributes.Any(attr => attr.AttributeType.FullName == "System.FlagsAttribute");
		}

		/// <summary>
		/// Gets the name of the default member of the type pointed by the <see cref="System.Reflection.DefaultMemberAttribute"/> attribute.
		/// </summary>
		/// <param name="type">The type definition.</param>
		/// <returns>The name of the default member or null if no <see cref="System.Reflection.DefaultMemberAttribute"/> attribute has been found.</returns>
		private static Tuple<string, CustomAttribute> GetDefaultMember(TypeDefinition type)
		{
			foreach (CustomAttribute ca in type.CustomAttributes)
				if (ca.Constructor.FullName == "System.Void System.Reflection.DefaultMemberAttribute::.ctor(System.String)")
					return Tuple.Create(ca.ConstructorArguments.Single().Value as string, ca);
			return new Tuple<string,CustomAttribute>(null, null);
		}

	}
}<|MERGE_RESOLUTION|>--- conflicted
+++ resolved
@@ -613,9 +613,6 @@
 				astMethod.Body = AstMethodBodyBuilder.CreateMethodBody(methodDef, context, astMethod.Parameters);
 			}
 			ConvertAttributes(astMethod, methodDef);
-<<<<<<< HEAD
-			astMethod.WithAnnotation(methodMapping);
-=======
 			if (methodDef.HasCustomAttributes && astMethod.Parameters.Count > 0) {
 				foreach (CustomAttribute ca in methodDef.CustomAttributes) {
 					if (ca.AttributeType.Name == "ExtensionAttribute" && ca.AttributeType.Namespace == "System.Runtime.CompilerServices") {
@@ -623,7 +620,7 @@
 					}
 				}
 			}
->>>>>>> 7b2c4441
+			astMethod.WithAnnotation(methodMapping);
 			return astMethod;
 		}
 		
