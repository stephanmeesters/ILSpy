--- conflicted
+++ resolved
@@ -346,9 +346,6 @@
     <Compile Include="IL\Transforms\StatementTransform.cs" />
     <Compile Include="IL\Transforms\TransformCollectionAndObjectInitializers.cs" />
     <Compile Include="Output\TextTokenWriter.cs" />
-<<<<<<< HEAD
-    <Compile Include="Semantics\ThrowResolveResult.cs" />
-=======
     <Compile Include="DebugInfo\IDebugInfoProvider.cs" />
     <Compile Include="DebugInfo\PortablePdbWriter.cs" />
     <Compile Include="Semantics\InterpolatedStringResolveResult.cs" />
@@ -377,7 +374,7 @@
     <Compile Include="TypeSystem\ModifiedType.cs" />
     <Compile Include="TypeSystem\Implementation\PinnedType.cs" />
     <Compile Include="Metadata\MetadataExtensions.cs" />
->>>>>>> 28635398
+    <Compile Include="Semantics\ThrowResolveResult.cs" />
     <Compile Include="Semantics\TupleResolveResult.cs" />
     <Compile Include="TypeSystem\NormalizeTypeVisitor.cs" />
     <Compile Include="TypeSystem\Nullability.cs" />
