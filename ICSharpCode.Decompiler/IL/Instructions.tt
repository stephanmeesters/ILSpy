﻿// Copyright (c) 2014 Daniel Grunwald
// 
// Permission is hereby granted, free of charge, to any person obtaining a copy of this
// software and associated documentation files (the "Software"), to deal in the Software
// without restriction, including without limitation the rights to use, copy, modify, merge,
// publish, distribute, sublicense, and/or sell copies of the Software, and to permit persons
// to whom the Software is furnished to do so, subject to the following conditions:
// 
// The above copyright notice and this permission notice shall be included in all copies or
// substantial portions of the Software.
// 
// THE SOFTWARE IS PROVIDED "AS IS", WITHOUT WARRANTY OF ANY KIND, EXPRESS OR IMPLIED,
// INCLUDING BUT NOT LIMITED TO THE WARRANTIES OF MERCHANTABILITY, FITNESS FOR A PARTICULAR
// PURPOSE AND NONINFRINGEMENT. IN NO EVENT SHALL THE AUTHORS OR COPYRIGHT HOLDERS BE LIABLE
// FOR ANY CLAIM, DAMAGES OR OTHER LIABILITY, WHETHER IN AN ACTION OF CONTRACT, TORT OR
// OTHERWISE, ARISING FROM, OUT OF OR IN CONNECTION WITH THE SOFTWARE OR THE USE OR OTHER
// DEALINGS IN THE SOFTWARE.

<#@ template debug="false" hostspecific="false" language="C#" #>
<#@ assembly name="System.Core" #>
<#@ import namespace="System.Linq" #>
<#@ import namespace="System.Text" #>
<#@ import namespace="System.Collections.Generic" #>
<#@ output extension=".cs" #>
<#
	OpCode[] baseClasses = {
		new OpCode("SimpleInstruction", "Instruction without any arguments",
			AbstractBaseClass, CustomArguments(), CustomWriteTo, HasFlag("InstructionFlags.None")),
		new OpCode("UnaryInstruction", "Instruction with a single argument",
			AbstractBaseClass, CustomArguments(("argument", null)), HasFlag("InstructionFlags.None")),
		new OpCode("BinaryInstruction", "Instruction with two arguments: Left and Right",
			AbstractBaseClass, CustomArguments(("left", null), ("right", null)), HasFlag("InstructionFlags.None")),
		new OpCode("CallInstruction", "Instruction with a list of arguments.",
			AbstractBaseClass, CustomChildren(new []{ new ArgumentInfo("arguments") { IsCollection = true }}),
			CustomWriteTo, MayThrow, SideEffect),
<<<<<<< HEAD
		new OpCode("DynamicInstruction", "Instruction representing a dynamic call site.",
			AbstractBaseClass, CustomWriteTo, MayThrow, SideEffect),
		new OpCode("PatternInstruction", "Base class for pattern matching in ILAst.", AbstractBaseClass, ResultType("Unknown")) { Namespace = "ICSharpCode.Decompiler.IL.Patterns" }
=======
		new OpCode("PatternInstruction", "Base class for pattern matching in ILAst.", AbstractBaseClass, ResultType("Unknown")) { Namespace = "ICSharpCode.Decompiler.IL.Patterns" },
		new OpCode("CompoundAssignmentInstruction", "Common instruction for compound assignments.",
			AbstractBaseClass, CustomConstructor, CustomArguments(("target", null), ("value", null))),
>>>>>>> 5c0c492c
	};
	
	OpCode[] opCodes = {
		new OpCode("invalid.branch", "Represents invalid IL. Semantically, this instruction is considered to throw some kind of exception.",
			CustomClassName("InvalidBranch"), NoArguments, MayThrow, SideEffect, HasFlag("InstructionFlags.EndPointUnreachable")),
		new OpCode("invalid.expr", "Represents invalid IL. Semantically, this instruction is considered to produce some kind of value.",
			CustomClassName("InvalidExpression"), NoArguments, MayThrow, SideEffect),
		new OpCode("nop", "No operation. Takes 0 arguments and returns void.",
			VoidResult, NoArguments, CustomWriteTo),
		new OpCode("ILFunction", "A container of IL blocks.",
			CustomChildren(new [] {
				new ChildInfo("body")
			}), CustomConstructor, CustomWriteTo, CustomComputeFlags, CustomVariableName("function"), ResultType("O")
		),
		new OpCode("BlockContainer", "A container of IL blocks.",
			ResultType("this.ExpectedResultType"), CustomConstructor, CustomVariableName("container"),
			MatchCondition("Patterns.ListMatch.DoMatch(this.Blocks, o.Blocks, ref match)")),
		new OpCode("Block", "A block of IL instructions.",
			CustomConstructor, CustomVariableName("block"),
			MatchCondition("this.Kind == o.Kind"),
			MatchCondition("Patterns.ListMatch.DoMatch(this.Instructions, o.Instructions, ref match)"),
			MatchCondition("this.FinalInstruction.PerformMatch(o.FinalInstruction, ref match)")),
		new OpCode("PinnedRegion", "A region where a pinned variable is used (initial representation of future fixed statement).",
			ResultType("Void"),
			HasVariableOperand("Store"),
			CustomChildren(new []{
				new ChildInfo("init") { CanInlineInto = true },
				new ChildInfo("body")
			})),
		new OpCode("binary", "Common instruction for add, sub, mul, div, rem, bit.and, bit.or, bit.xor, shl and shr.",
			CustomClassName("BinaryNumericInstruction"), Binary, CustomWriteTo, CustomConstructor, CustomComputeFlags,
			MatchCondition("CheckForOverflow == o.CheckForOverflow && Sign == o.Sign && Operator == o.Operator && IsLifted == o.IsLifted")),
		new OpCode("numeric.compound", "Common instruction for numeric compound assignments.",
			CustomClassName("NumericCompoundAssign"), BaseClass("CompoundAssignmentInstruction"), CustomConstructor, CustomComputeFlags,
			MayThrow, HasTypeOperand, ResultType("type.GetStackType()"), CustomWriteTo,
			MatchCondition("CheckForOverflow == o.CheckForOverflow && Sign == o.Sign && Operator == o.Operator"),
			MatchCondition("Target.PerformMatch(o.Target, ref match)"),
			MatchCondition("Value.PerformMatch(o.Value, ref match)")),
		new OpCode("user.compound", "Common instruction for user-defined compound assignments.",
			CustomClassName("UserDefinedCompoundAssign"), BaseClass("CompoundAssignmentInstruction"), CustomConstructor,
			MayThrow, SideEffect, CustomWriteTo,
			MatchCondition("this.Method.Equals(o.Method)"),
			MatchCondition("this.CompoundAssignmentType == o.CompoundAssignmentType"),
			MatchCondition("Target.PerformMatch(o.Target, ref match)"),
			MatchCondition("Value.PerformMatch(o.Value, ref match)")),
		new OpCode("bit.not", "Bitwise NOT", Unary, CustomConstructor, MatchCondition("IsLifted == o.IsLifted && UnderlyingResultType == o.UnderlyingResultType")),
		new OpCode("arglist", "Retrieves the RuntimeArgumentHandle.", NoArguments, ResultType("O")),
		new OpCode("br", "Unconditional branch. <c>goto target;</c>",
			CustomClassName("Branch"), NoArguments, CustomConstructor, UnconditionalBranch, MayBranch,
			MatchCondition("this.TargetBlock == o.TargetBlock")),
		new OpCode("leave", "Unconditional branch to end of block container. Return is represented using IsLeavingFunction and an (optional) return value. The block container evaluates to the value produced by the argument of the leave instruction.",
			CustomConstructor, CustomArguments(("value", null)), UnconditionalBranch, MayBranch, CustomWriteTo, CustomComputeFlags,
			MatchCondition("this.TargetContainer == o.TargetContainer")),
		new OpCode("if", "If statement / conditional expression. <c>if (condition) trueExpr else falseExpr</c>",
			CustomClassName("IfInstruction"),
			CustomChildren(new []{
				new ArgumentInfo("condition"),
				new ChildInfo("trueInst"),
				new ChildInfo("falseInst"),
			}), CustomConstructor, CustomComputeFlags, CustomWriteTo),
		new OpCode("if.notnull", "Null coalescing operator expression. <c>if.notnull(valueInst, fallbackInst)</c>",
			CustomClassName("NullCoalescingInstruction"),
			CustomChildren(new []{
				new ChildInfo("valueInst") { CanInlineInto = true },
				new ChildInfo("fallbackInst"),
			}), CustomConstructor, CustomComputeFlags, CustomWriteTo),
		new OpCode("switch", "Switch statement",
			CustomClassName("SwitchInstruction"), CustomConstructor, CustomComputeFlags, CustomWriteTo, ResultType("Void"),
			MatchCondition("IsLifted == o.IsLifted && Value.PerformMatch(o.Value, ref match) && Patterns.ListMatch.DoMatch(this.Sections, o.Sections, ref match)")),
		new OpCode("switch.section", "Switch section within a switch statement",
			CustomClassName("SwitchSection"), CustomChildren(new [] { new ChildInfo("body") }),
			CustomConstructor, CustomComputeFlags, CustomWriteTo, ResultType("Void"),
			MatchCondition("this.Labels.SetEquals(o.Labels) && this.HasNullLabel == o.HasNullLabel")),
		new OpCode("try.catch", "Try-catch statement.",
			BaseClass("TryInstruction"), CustomConstructor, CustomComputeFlags, CustomWriteTo,
			MatchCondition("TryBlock.PerformMatch(o.TryBlock, ref match)"),
			MatchCondition("Patterns.ListMatch.DoMatch(Handlers, o.Handlers, ref match)")),
		new OpCode("try.catch.handler", "Catch handler within a try-catch statement.",
			CustomChildren(new [] {
				new ChildInfo("filter"),
				new ChildInfo("body"),
			}), HasVariableOperand("Store", generateCheckInvariant: false), CustomWriteTo, CustomComputeFlags),
		new OpCode("try.finally", "Try-finally statement",
			BaseClass("TryInstruction"), CustomConstructor, CustomWriteTo, CustomComputeFlags,
			MatchCondition("TryBlock.PerformMatch(o.TryBlock, ref match) && finallyBlock.PerformMatch(o.finallyBlock, ref match)")),
		new OpCode("try.fault", "Try-fault statement",
			BaseClass("TryInstruction"), CustomConstructor, CustomWriteTo, CustomComputeFlags,
			MatchCondition("TryBlock.PerformMatch(o.TryBlock, ref match)"),
			MatchCondition("faultBlock.PerformMatch(o.faultBlock, ref match)")),
		new OpCode("lock", "Lock statement", CustomClassName("LockInstruction"),
			CustomChildren(new [] {
				new ArgumentInfo("onExpression") { ExpectedTypes = new[] { "O" }},
				new ChildInfo("body")
			}), CustomWriteTo, ControlFlow, SideEffect, ResultType("Void")),
		new OpCode("using", "Using statement", CustomClassName("UsingInstruction"), HasVariableOperand("Store"),
			CustomChildren(new [] {
				new ArgumentInfo("resourceExpression") { ExpectedTypes = new[] { "O" }},
				new ChildInfo("body")
			}), CustomWriteTo, ControlFlow, SideEffect, ResultType("Void")),
		new OpCode("debug.break", "Breakpoint instruction",
			NoArguments, VoidResult, SideEffect),
		new OpCode("comp", "Comparison. The inputs must be both integers; or both floats; or both object references. "
			+ "Object references can only be compared for equality or inequality. "
			+ "Floating-point comparisons evaluate to 0 (false) when an input is NaN, except for 'NaN != NaN' which "
			+ "evaluates to 1 (true).",
			Binary, CustomConstructor, CustomWriteTo,
			MatchCondition("this.Kind == o.Kind && this.Sign == o.Sign && this.LiftingKind == o.LiftingKind")),
		new OpCode("call", "Non-virtual method call.", Call),
		new OpCode("callvirt", "Virtual method call.", 
			CustomClassName("CallVirt"), Call),
		new OpCode("calli", "Unsafe function pointer call.",
			CustomClassName("CallIndirect"),
			CustomConstructor, CustomWriteTo,
			MatchCondition("EqualSignature(o)"),
			MatchCondition("Patterns.ListMatch.DoMatch(this.Arguments, o.Arguments, ref match)"),
			MatchCondition("this.FunctionPointer.PerformMatch(o.FunctionPointer, ref match)")),
		new OpCode("ckfinite", "Checks that the input float is not NaN or infinite.",
			Unary, MayThrow, VoidResult),
		new OpCode("conv", "Numeric cast.",
			Unary, CustomConstructor,
			MatchCondition("CheckForOverflow == o.CheckForOverflow && Kind == o.Kind && InputSign == o.InputSign && TargetType == o.TargetType && IsLifted == o.IsLifted")),
		new OpCode("ldloc", "Loads the value of a local variable. (ldarg/ldloc)",
			CustomClassName("LdLoc"), NoArguments, HasVariableOperand("Load"), ResultType("variable.StackType")),
		new OpCode("ldloca", "Loads the address of a local variable. (ldarga/ldloca)",
			CustomClassName("LdLoca"), NoArguments, ResultType("Ref"), HasVariableOperand("Address")),
		new OpCode("stloc", "Stores a value into a local variable. (IL: starg/stloc)" + Environment.NewLine
				+ "Evaluates to the value that was stored (for byte/short variables: evaluates to the truncated value, sign/zero extended back to I4 based on variable.Type.GetSign())",
			CustomClassName("StLoc"), HasVariableOperand("Store", generateCheckInvariant: false), CustomArguments(("value", null)),
			ResultType("variable.StackType")),
		new OpCode("addressof", "Stores the value into an anonymous temporary variable, and returns the address of that variable.",
			CustomClassName("AddressOf"), CustomArguments(("value", null)), ResultType("Ref")),
		new OpCode("3vl.logic.and", "Three valued logic and. Inputs are of type bool? or I4, output is of type bool?. Unlike logic.and(), does not have short-circuiting behavior.",
			CustomClassName("ThreeValuedLogicAnd"), Binary, ResultType("O")),
		new OpCode("3vl.logic.or", "Three valued logic or. Inputs are of type bool? or I4, output is of type bool?. Unlike logic.or(), does not have short-circuiting behavior.",
			CustomClassName("ThreeValuedLogicOr"), Binary, ResultType("O")),
		new OpCode("nullable.unwrap", "The input operand must be one of:" + Environment.NewLine
				+ "  1. a nullable value type" + Environment.NewLine
				+ "  2. a reference type" + Environment.NewLine
				+ "  3. a managed reference to a type parameter." + Environment.NewLine
				+ "If the input is non-null, evaluates to the (unwrapped) input." + Environment.NewLine
				+ "If the input is null, jumps to the innermost nullable.rewrap instruction that contains this instruction." + Environment.NewLine
				+ "In case 3 (managed reference), the dereferenced value is the input being tested, and the nullable.unwrap instruction "
				+ "returns the managed reference unmodified (if the value is non-null).",
			Unary, CustomConstructor, CustomWriteTo, HasFlag("InstructionFlags.MayUnwrapNull")),
		new OpCode("nullable.rewrap", "Serves as jump target for the nullable.unwrap instruction." + Environment.NewLine
				+ "If the input evaluates normally, evaluates to the input value (wrapped in Nullable<T> if the input is a non-nullable value type)."
				+ "If a nullable.unwrap instruction encounters a null input and jumps to the (endpoint of the) nullable.rewrap instruction,"
				+ "the nullable.rewrap instruction evaluates to null.",
			Unary, CustomComputeFlags),

		new OpCode("ldstr", "Loads a constant string.",
			CustomClassName("LdStr"), LoadConstant("string"), ResultType("O")),
		new OpCode("ldc.i4", "Loads a constant 32-bit integer.",
			LoadConstant("int"), ResultType("I4")),
		new OpCode("ldc.i8", "Loads a constant 64-bit integer.",
			LoadConstant("long"), ResultType("I8")),
		new OpCode("ldc.f4", "Loads a constant 32-bit floating-point number.",
			LoadConstant("float"), ResultType("F4")),
		new OpCode("ldc.f8", "Loads a constant 64-bit floating-point number.",
			LoadConstant("double"), ResultType("F8")),
		new OpCode("ldc.decimal", "Loads a constant decimal.",
			LoadConstant("decimal"), ResultType("O")),
		new OpCode("ldnull", "Loads the null reference.",
			CustomClassName("LdNull"), NoArguments, ResultType("O")),
		new OpCode("ldftn", "Load method pointer",
			CustomClassName("LdFtn"), NoArguments, HasMethodOperand, ResultType("I")),
		new OpCode("ldvirtftn", "Load method pointer",
			CustomClassName("LdVirtFtn"), Unary, HasMethodOperand, MayThrow, ResultType("I")),
		new OpCode("ldtypetoken", "Loads runtime representation of metadata token",
			CustomClassName("LdTypeToken"), NoArguments, HasTypeOperand, ResultType("O")),
		new OpCode("ldmembertoken", "Loads runtime representation of metadata token",
			CustomClassName("LdMemberToken"), NoArguments, HasMemberOperand, ResultType("O")),
		new OpCode("localloc", "Allocates space in the stack frame",
			CustomClassName("LocAlloc"), Unary, ResultType("I"), MayThrow),
		new OpCode("cpblk", "memcpy(destAddress, sourceAddress, size);",
			CustomArguments(("destAddress", new[] { "I", "Ref" }), ("sourceAddress", new[] { "I", "Ref" }), ("size", new[] { "I4" })),
			MayThrow, MemoryAccess,
			SupportsVolatilePrefix, SupportsUnalignedPrefix, ResultType("Void")),
		new OpCode("initblk", "memset(address, value, size)",
			CustomArguments(("address", new[] { "I", "Ref" }), ("value", new[] { "I4" }), ("size", new[] { "I4" })),
			MayThrow, MemoryAccess,
			SupportsVolatilePrefix, SupportsUnalignedPrefix, ResultType("Void")),

		new OpCode("ldflda", "Load address of instance field",
			CustomClassName("LdFlda"), CustomArguments(("target", null)), MayThrowIfNotDelayed, HasFieldOperand,
			ResultType("target.ResultType.IsIntegerType() ? StackType.I : StackType.Ref")),
		new OpCode("ldsflda", "Load static field address",
			CustomClassName("LdsFlda"), NoArguments, ResultType("Ref"), HasFieldOperand),
			
		new OpCode("castclass", "Casts an object to a class.",
			CustomClassName("CastClass"), Unary, HasTypeOperand, MayThrow, ResultType("type.GetStackType()")),
		new OpCode("isinst", "Test if object is instance of class or interface.",
			CustomClassName("IsInst"), Unary, HasTypeOperand, ResultType("O")),
		new OpCode("ldobj", "Indirect load (ref/pointer dereference).",
			CustomClassName("LdObj"), CustomArguments(("target", new[] { "Ref", "I" })), HasTypeOperand, MemoryAccess, CustomWriteToButKeepOriginal,
			SupportsVolatilePrefix, SupportsUnalignedPrefix, MayThrow, ResultType("type.GetStackType()")),
		new OpCode("stobj", "Indirect store (store to ref/pointer)." + Environment.NewLine
				+ "Evaluates to the value that was stored (when using type byte/short: evaluates to the truncated value, sign/zero extended back to I4 based on type.GetSign())",
			CustomClassName("StObj"), CustomArguments(("target", new[] { "Ref", "I" }), ("value", new[] { "type.GetStackType()" })), HasTypeOperand, MemoryAccess, CustomWriteToButKeepOriginal,
			SupportsVolatilePrefix, SupportsUnalignedPrefix, MayThrow, ResultType("type.GetStackType()")),

		new OpCode("box", "Boxes a value.",
			Unary, HasTypeOperand, MemoryAccess, MayThrow, ResultType("O")),
		new OpCode("unbox", "Compute address inside box.",
			Unary, HasTypeOperand, MayThrow, ResultType("Ref")),
		new OpCode("unbox.any", "Unbox a value.",
			Unary, HasTypeOperand, MemoryAccess, MayThrow, ResultType("type.GetStackType()")),
		new OpCode("newobj", "Creates an object instance and calls the constructor.",
			CustomClassName("NewObj"), Call, ResultType("Method.DeclaringType.GetStackType()")),
		new OpCode("newarr", "Creates an array instance.",
			CustomClassName("NewArr"), HasTypeOperand, CustomChildren(new [] { new ArgumentInfo("indices") { IsCollection = true } }, true), MayThrow, ResultType("O")),
		new OpCode("default.value", "Returns the default value for a type.",
			NoArguments, HasTypeOperand, ResultType("type.GetStackType()")),
		new OpCode("throw", "Throws an exception.",
			Unary, MayThrow, UnconditionalBranch),
		new OpCode("rethrow", "Rethrows the current exception.",
			NoArguments, MayThrow, UnconditionalBranch),
		new OpCode("sizeof", "Gets the size of a type in bytes.",
			CustomClassName("SizeOf"), NoArguments, HasTypeOperand, ResultType("I4")),
		
		new OpCode("ldlen", "Returns the length of an array as 'native unsigned int'.",
			CustomClassName("LdLen"), CustomArguments(("array", new[] { "O" })), CustomConstructor, CustomWriteTo, MayThrow),
		new OpCode("ldelema", "Load address of array element.",
			CustomClassName("LdElema"), HasTypeOperand, CustomChildren(new [] { new ArgumentInfo("array"), new ArgumentInfo("indices") { IsCollection = true } }, true),
			MayThrowIfNotDelayed, ResultType("Ref"), SupportsReadonlyPrefix),
		new OpCode("array.to.pointer", "Converts an array pointer (O) to a reference to the first element, or to a null reference if the array is null or empty." + Environment.NewLine
			+ "Also used to convert a string to a reference to the first character.",
			CustomArguments(("array", new[] { "O" })), ResultType("Ref")),
		new OpCode("string.to.int", "Maps a string value to an integer. This is used in switch(string).",
			CustomArguments(("argument", new[] { "O" })), CustomConstructor, CustomWriteTo, ResultType("I4")),

		new OpCode("expression.tree.cast", "ILAst representation of Expression.Convert.",
			CustomClassName("ExpressionTreeCast"), Unary, HasTypeOperand, MayThrow, CustomConstructor, CustomWriteTo, ResultType("type.GetStackType()"),
			MatchCondition("this.IsChecked == o.IsChecked")),

		new OpCode("dynamic.binary.operator", "ILAst representation of a binary operator inside a dynamic expression (maps to Binder.BinaryOperation).",
			CustomClassName("DynamicBinaryOperatorInstruction"), BaseClass("DynamicInstruction"), CustomArguments(("left", null), ("right", null)), CustomConstructor, CustomWriteTo),
		new OpCode("dynamic.unary.operator", "ILAst representation of a unary operator inside a dynamic expression (maps to Binder.UnaryOperation).",
			CustomClassName("DynamicUnaryOperatorInstruction"), BaseClass("DynamicInstruction"), CustomArguments(("operand", null)), CustomConstructor, CustomWriteTo),
		new OpCode("dynamic.convert", "ILAst representation of a cast inside a dynamic expression (maps to Binder.Convert).",
			CustomClassName("DynamicConvertInstruction"), BaseClass("DynamicInstruction"), HasTypeOperand, MayThrow, CustomArguments(("argument", new[] { "O" })), CustomConstructor, CustomWriteTo),
		new OpCode("dynamic.getmember", "ILAst representation of a property get method call inside a dynamic expression (maps to Binder.GetMember).",
			CustomClassName("DynamicGetMemberInstruction"), BaseClass("DynamicInstruction"), MayThrow, CustomArguments(("target", new[] { "O" })), CustomConstructor, CustomWriteTo),
		new OpCode("dynamic.setmember", "ILAst representation of a property set method call inside a dynamic expression (maps to Binder.SetMember).",
			CustomClassName("DynamicSetMemberInstruction"), BaseClass("DynamicInstruction"), MayThrow, CustomArguments(("target", new[] { "O" }), ("value", null)), CustomConstructor, CustomWriteTo),
		new OpCode("dynamic.getindex", "ILAst representation of an indexer get method call inside a dynamic expression (maps to Binder.GetIndex).",
			CustomClassName("DynamicGetIndexInstruction"), BaseClass("DynamicInstruction"), MayThrow, CustomChildren(new []{ new ArgumentInfo("arguments") { IsCollection = true }}), CustomConstructor, CustomWriteTo),
		new OpCode("dynamic.setindex", "ILAst representation of an indexer set method call inside a dynamic expression (maps to Binder.SetIndex).",
			CustomClassName("DynamicSetIndexInstruction"), BaseClass("DynamicInstruction"), MayThrow, CustomChildren(new []{ new ArgumentInfo("arguments") { IsCollection = true }}), CustomConstructor, CustomWriteTo),
		new OpCode("dynamic.invokemember", "ILAst representation of a method call inside a dynamic expression (maps to Binder.InvokeMember).",
			CustomClassName("DynamicInvokeMemberInstruction"), BaseClass("DynamicInstruction"), MayThrow, CustomChildren(new []{ new ArgumentInfo("arguments") { IsCollection = true }}), CustomConstructor, CustomWriteTo),
		new OpCode("dynamic.invokeconstructor", "ILAst representation of a constuctor invocation inside a dynamic expression (maps to Binder.InvokeConstructor).",
			CustomClassName("DynamicInvokeConstructorInstruction"), BaseClass("DynamicInstruction"), MayThrow, CustomChildren(new []{ new ArgumentInfo("arguments") { IsCollection = true }}), CustomConstructor, CustomWriteTo),
		new OpCode("dynamic.invoke", "ILAst representation of a delegate invocation inside a dynamic expression (maps to Binder.Invoke).",
			CustomClassName("DynamicInvokeInstruction"), BaseClass("DynamicInstruction"), MayThrow, CustomChildren(new []{ new ArgumentInfo("arguments") { IsCollection = true }}), CustomConstructor, CustomWriteTo),
		new OpCode("dynamic.isevent", "ILAst representation of a call to the Binder.IsEvent method inside a dynamic expression.",
			CustomClassName("DynamicIsEventInstruction"), BaseClass("DynamicInstruction"), MayThrow, CustomArguments(("argument", new[] { "O" })), CustomConstructor, CustomWriteTo),


		new OpCode("mkrefany", "Push a typed reference of type class onto the stack.",
			CustomClassName("MakeRefAny"), Unary, HasTypeOperand, ResultType("O")),
		new OpCode("refanytype", "Push the type token stored in a typed reference.",
			CustomClassName("RefAnyType"), Unary, ResultType("O")),
		new OpCode("refanyval", "Push the address stored in a typed reference.",
			CustomClassName("RefAnyValue"), Unary, HasTypeOperand, MayThrow, ResultType("Ref")),

		new OpCode("yield.return", "Yield an element from an iterator.",
			MayBranch, // yield return may end up returning if the consumer disposes the iterator
			SideEffect, // consumer can have arbitrary side effects while we're yielding
			CustomArguments(("value", null)), VoidResult),
		// note: "yield break" is always represented using a "leave" instruction
		new OpCode("await", "C# await operator.",
			SideEffect, // other code can run with arbitrary side effects while we're waiting
			CustomArguments(("value", null)), ResultType("GetResultMethod?.ReturnType.GetStackType() ?? StackType.Unknown")),

		// patterns
		new OpCode("AnyNode", "Matches any node", Pattern, CustomArguments(), CustomConstructor),
	};
#>
using System;
using System.Collections.Generic;
using System.Diagnostics;
using System.Linq;
using ICSharpCode.Decompiler.TypeSystem;

namespace ICSharpCode.Decompiler.IL
{
	/// <summary>
	/// Enum representing the type of an <see cref="ILInstruction"/>.
	/// </summary>
	public enum OpCode : byte
	{
<#	foreach (OpCode opCode in opCodes) { #>
		/// <summary><#=opCode.Description.Replace("\n", "\n\t\t/// ")#></summary>
		<#=opCode.Name#>,
<#  } #>
	}
}

<#	foreach (OpCode opCode in baseClasses.Concat(opCodes)) { #>
namespace <#=opCode.Namespace#>
{
	/// <summary><#=opCode.Description.Replace("\n", "\n\t/// ")#></summary>
	<#=opCode.ClassModifiers#> partial class <#=opCode.Name#> : <#=string.Join(", ", new[]{opCode.BaseClass}.Concat(opCode.Interfaces))#>
	{
<#	if (opCode.GenerateConstructor) { #>
		<#=opCode.ConstructorModifier#> <#=opCode.Name#>(<#=string.Join(", ", opCode.ConstructorParameters)#>) : base(<#=string.Join(", ", opCode.BaseConstructorArguments)#>)
		{<#=Body(opCode.ConstructorBody)#>}
<#	} #>
<#=string.Join(Environment.NewLine, opCode.Members.Select(m => "\t\t" + m.Replace("\n", "\n\t\t")))#>
<#	if (opCode.GenerateComputeFlags && opCode.Flags.Any(f => f != "base.ComputeFlags()")) { #>
		protected override InstructionFlags ComputeFlags()
		{
			return <#=string.Join(" | ", opCode.Flags)#>;
		}
<#	} #>
<#	if (opCode.GenerateComputeFlags && opCode.Flags.Any(f => f != "base.ComputeFlags()")) { #>
		public override InstructionFlags DirectFlags {
			get {
				return <#=opCode.DirectFlags.Count > 0 ? string.Join(" | ", opCode.DirectFlags) : "InstructionFlags.None"#>;
			}
		}
<#	} #>
<#	if (opCode.GenerateWriteTo) { #>
<#      if (opCode.CustomWriteToButKeepOriginal) { #>
		void OriginalWriteTo(ITextOutput output, ILAstWritingOptions options)
<#      } else { #>
		public override void WriteTo(ITextOutput output, ILAstWritingOptions options)
<#      } #>
		{<#=Body(opCode.WriteToBody)#>}
<#	} #>
<#	if (opCode.GenerateAcceptVisitor) { #>
		public override void AcceptVisitor(ILVisitor visitor)
		{
			visitor.Visit<#=opCode.Name#>(this);
		}
		public override T AcceptVisitor<T>(ILVisitor<T> visitor)
		{
			return visitor.Visit<#=opCode.Name#>(this);
		}
		public override T AcceptVisitor<C, T>(ILVisitor<C, T> visitor, C context)
		{
			return visitor.Visit<#=opCode.Name#>(this, context);
		}
<#	} #>
<#		if (opCode.GeneratePerformMatch) { #>
		protected internal override bool PerformMatch(ILInstruction other, ref Patterns.Match match)
		{
			var o = other as <#=opCode.Name#>;
			return <#=string.Join(" && ", opCode.PerformMatchConditions)#>;
		}
<#		} #>
<#		if (opCode.Invariants.Count > 0) { #>
		internal override void CheckInvariant(ILPhase phase)
		{
			base.CheckInvariant(phase);
<#			foreach (var invariant in opCode.Invariants) {#>
			<#=invariant#>
<#			} #>
		}
<#		} #>
	}
}
<#	} #>

namespace ICSharpCode.Decompiler.IL
{
	/// <summary>
	/// Base class for visitor pattern.
	/// </summary>
	public abstract class ILVisitor
	{
		/// <summary>Called by Visit*() methods that were not overridden</summary>
		protected abstract void Default(ILInstruction inst);
		
<#	foreach (OpCode opCode in opCodes.Where(o => o.GenerateAcceptVisitor)) { #>
		protected internal virtual void Visit<#=opCode.Name#>(<#=opCode.Name#> <#=opCode.VariableName#>)
		{
			Default(<#=opCode.VariableName#>);
		}
<#	} #>
	}
	
	/// <summary>
	/// Base class for visitor pattern.
	/// </summary>
	public abstract class ILVisitor<T>
	{
		/// <summary>Called by Visit*() methods that were not overridden</summary>
		protected abstract T Default(ILInstruction inst);
		
<#	foreach (OpCode opCode in opCodes.Where(o => o.GenerateAcceptVisitor)) { #>
		protected internal virtual T Visit<#=opCode.Name#>(<#=opCode.Name#> <#=opCode.VariableName#>)
		{
			return Default(<#=opCode.VariableName#>);
		}
<#	} #>
	}

	/// <summary>
	/// Base class for visitor pattern.
	/// </summary>
	public abstract class ILVisitor<C, T>
	{
		/// <summary>Called by Visit*() methods that were not overridden</summary>
		protected abstract T Default(ILInstruction inst, C context);
		
<#	foreach (OpCode opCode in opCodes.Where(o => o.GenerateAcceptVisitor)) { #>
		protected internal virtual T Visit<#=opCode.Name#>(<#=opCode.Name#> <#=opCode.VariableName#>, C context)
		{
			return Default(<#=opCode.VariableName#>, context);
		}
<#	} #>
	}
	
	partial class InstructionOutputExtensions
	{
		static readonly string[] originalOpCodeNames = {
<#	foreach (OpCode opCode in opCodes) { #>
			"<#=opCode.OriginalName#>",
<#	} #>
		};
	}
	
	partial class ILInstruction
	{
<#	foreach (OpCode opCode in opCodes) { #>
<#		if (opCode.GenerateMatch) { #>
		public bool Match<#=opCode.Name#>(<#=string.Join(", ", opCode.MatchParameters)#>)
		{
			var inst = this as <#=opCode.Name#>;
			if (inst != null) {
<#			foreach (var parameter in opCode.MatchParameters) {#>
				<#=parameter.Name#> = inst.<#=parameter.FieldName#>;
<#			}#>
				return true;
			}
<#			foreach (var parameter in opCode.MatchParameters) {#>
			<#=parameter.Name#> = default(<#=parameter.TypeName#>);
<#			}#>
			return false;
		}
<#		}
	} #>
	}
}

<#+
	static string Body(IEnumerable<string> statements)
	{
		StringBuilder b = new StringBuilder();
		foreach (var st in statements) {
			b.AppendLine();
			b.Append("\t\t\t");
			b.Append(st.Replace("\n", "\n\t\t\t"));
		}
		b.AppendLine();
		b.Append("\t\t");
		return b.ToString();
	}
	
	static string MakeName(string originalName)
	{
		StringBuilder name = new StringBuilder();
		bool nextUpper = true;
		foreach (char c in originalName) {
			if (c == '.')
				nextUpper = true;
			else if (nextUpper) {
				name.Append(char.ToUpper(c));
				nextUpper = false;
			} else
				name.Append(c);
		}
		return name.ToString();
	}

	class OpCode
	{
		public readonly string OriginalName;
		public string Name;
		public string Namespace = "ICSharpCode.Decompiler.IL";
		public readonly string Description;
		public string VariableName = "inst";

		public OpCode(string originalName, string description, params Action<OpCode>[] traits)
		{
			this.OriginalName = originalName;
			this.Name = MakeName(originalName);
			this.Description = description;
			foreach (var trait in traits)
				trait(this);
			if (this.BaseConstructorArguments.FirstOrDefault() != "opCode")
				this.BaseConstructorArguments.Insert(0, "OpCode." + this.Name);
		}

		public string ClassModifiers = "public sealed";
		
		public bool GenerateConstructor = true;
		public string ConstructorModifier = "public";
		public List<string> ConstructorParameters = new List<string>();
		public List<string> ConstructorBody = new List<string>();
		
		public bool GenerateMatch = true;
		public bool GeneratePerformMatch = true;
		public List<MatchParamInfo> MatchParameters = new List<MatchParamInfo>();
		public List<string> PerformMatchConditions = new List<string>() { "o != null" };
		public List<string> Invariants = new List<string>();

		public string BaseClass = "ILInstruction";
		public List<string> Interfaces = new List<string>();
		public List<string> BaseConstructorArguments = new List<string>();
		public List<string> Members = new List<string>();
		
		public List<string> Flags = new List<string>();
		public List<string> DirectFlags = new List<string>();
		public bool GenerateComputeFlags = true;


		public bool GenerateAcceptVisitor = true;
		
		
		public bool GenerateWriteTo = false;
		public bool CustomWriteToButKeepOriginal = false;
		public List<string> WriteOpCodePrefix = new List<string>();
		public List<string> WriteOpCodeSuffix = new List<string>();
		public List<string> WriteOperand = new List<string>();
		public List<string> WriteArguments = new List<string>();
		
		public IEnumerable<string> WriteToBody {
			get {
				yield return "ILRange.WriteTo(output, options);";
				foreach (string line in WriteOpCodePrefix)
					yield return line;
				yield return "output.Write(OpCode);";
				foreach (string line in WriteOpCodeSuffix.Concat(WriteOperand).Concat(WriteArguments))
					yield return line;
			}
		}
	}
	
	class MatchParamInfo
	{
		public string TypeName;
		public string Name;
		public string FieldName;
		
		public override string ToString()
		{
			return "out " + TypeName + " " + Name;
		}
	}
	
	static Action<OpCode> CustomClassName(string name)
	{
		return opCode => {
			opCode.Name = name;
		};
	}
	
	static Action<OpCode> CustomVariableName(string name)
	{
		return opCode => {
			opCode.VariableName = name;
		};
	}
	
	static Action<OpCode> CustomConstructor = opCode => {
		opCode.GenerateConstructor = false;
		opCode.GenerateMatch = false;
	};
	
	static Action<OpCode> CustomWriteTo = opCode => {
		opCode.GenerateWriteTo = false;
	};

	static Action<OpCode> CustomWriteToButKeepOriginal = opCode => {
		opCode.CustomWriteToButKeepOriginal = true;
	};
	
	static Action<OpCode> CustomComputeFlags = opCode => {
		opCode.GenerateComputeFlags = false;
	};
	
	// Call trait: the instruction performs a method call
	static Action<OpCode> MatchCondition(string name)
	{
		return opCode => {
			opCode.PerformMatchConditions.Add(name);
		};
	}
	
	static Action<OpCode> HasFlag(string name)
	{
		return opCode => {
			opCode.Flags.Add(name);
			opCode.DirectFlags.Add(name);
		};
	}

	static Action<OpCode> AdditionalMember(string declaration)
	{
		return opCode => {
			opCode.Members.Add(declaration);
		};
	}

	// ResultType trait: the instruction has the specified result type.
	static Action<OpCode> ResultType(string type)
	{
		if (!type.Contains("."))
			type = "StackType." + type;
		return opCode => {
			opCode.Members.Add("public override StackType ResultType { get { return " + type + "; } }");
		};
	}
	
	// VoidResult trait: the instruction has no result and is not usable as an argument
	static Action<OpCode> VoidResult = ResultType("Void");

	// ResultTypeParam trait: the instruction takes its result type as ctor parameter
	static Action<OpCode> ResultTypeParam = opCode => {
		opCode.ConstructorParameters.Add("StackType resultType");
		opCode.ConstructorBody.Add("this.resultType = resultType;");
		opCode.Members.Add("StackType resultType;");
		opCode.Members.Add("public override StackType ResultType { get { return resultType; } }");
	};

	// MayThrow trait: the instruction may throw exceptions
	static Action<OpCode> MayThrow = HasFlag("InstructionFlags.MayThrow");
	
	// MayBranch trait: the instruction may cause control flow to branch (e.g. branch, conditionalbranch, return)
	static Action<OpCode> MayBranch = HasFlag("InstructionFlags.MayBranch");
	
	// UnconditionalBranch trait: the instruction does not produce a result normally; it always branches or throws an exception. Implies VoidResult.
	// UnconditionalBranch should be paired with either MayBranch or MayThrow (or both).
	static Action<OpCode> UnconditionalBranch = VoidResult + HasFlag("InstructionFlags.EndPointUnreachable");
	
	// ControlFlow trait: the instruction involves some form of internal control flow
	// Instructions without this trait must evaluate all arguments left-to-right before having any effect of their own.
	static Action<OpCode> ControlFlow = HasFlag("InstructionFlags.ControlFlow");
	
	static Action<OpCode> MayThrowIfNotDelayed = HasFlag("(DelayExceptions ? InstructionFlags.None : InstructionFlags.MayThrow)") + (opCode => {
		opCode.Members.Add("public bool DelayExceptions; // NullReferenceException/IndexOutOfBoundsException only occurs when the reference is dereferenced");
	});
	
	static Action<OpCode> BaseClass(string name)
	{
		return opCode => {
			opCode.BaseClass = name;
			opCode.Flags.Add("base.ComputeFlags()");
			opCode.DirectFlags.Add("base.DirectFlags");
		};
	}
	
	// NoArguments trait: the instruction no arguments
	static Action<OpCode> NoArguments = opCode => {
		opCode.BaseClass = "SimpleInstruction";
	};
	
	// Unary trait: the instruction has a single argument
	static Action<OpCode> Unary = opCode => {
		BaseClass("UnaryInstruction")(opCode);
		opCode.ConstructorParameters.Add("ILInstruction argument");
		opCode.MatchParameters.Add(new MatchParamInfo { TypeName = "ILInstruction", Name = "argument", FieldName = "Argument" });
		opCode.PerformMatchConditions.Add("this.Argument.PerformMatch(o.Argument, ref match)");
		opCode.BaseConstructorArguments.Add("argument");
		opCode.WriteArguments.Add("output.Write('(');");
		opCode.WriteArguments.Add("Argument.WriteTo(output, options);");
		opCode.WriteArguments.Add("output.Write(')');");
	};
	
	// Binary trait: the instruction has two arguments named 'Left' and 'Right'
	static Action<OpCode> Binary = opCode => {
		BaseClass("BinaryInstruction")(opCode);
		opCode.ConstructorParameters.Add("ILInstruction left");
		opCode.ConstructorParameters.Add("ILInstruction right");
		opCode.BaseConstructorArguments.Add("left");
		opCode.BaseConstructorArguments.Add("right");
		opCode.MatchParameters.Add(new MatchParamInfo { TypeName = "ILInstruction", Name = "left", FieldName = "Left" });
		opCode.MatchParameters.Add(new MatchParamInfo { TypeName = "ILInstruction", Name = "right", FieldName = "Right" });
		opCode.PerformMatchConditions.Add("this.Left.PerformMatch(o.Left, ref match)");
		opCode.PerformMatchConditions.Add("this.Right.PerformMatch(o.Right, ref match)");
		opCode.WriteArguments.Add("output.Write('(');");
		opCode.WriteArguments.Add("Left.WriteTo(output, options);");
		opCode.WriteArguments.Add("output.Write(\", \");");
		opCode.WriteArguments.Add("Right.WriteTo(output, options);");
		opCode.WriteArguments.Add("output.Write(')');");
	};
	
	static Action<OpCode> CustomArguments(params (string name, string[] expectedTypes)[] arguments)
	{
		return CustomChildren(arguments.Select(arg => new ArgumentInfo(arg.name) { ExpectedTypes = arg.expectedTypes }).ToArray(), generateInline: true);
	}
	
	class ChildInfo
	{
		public readonly string PropertyName;
		public readonly string Name;
		public readonly string SlotName;
		
		public bool IsCollection;
		public bool CanInlineInto;
		public string[] ExpectedTypes;
		
		public ChildInfo(string name)
		{
			this.Name = name;
			this.PropertyName = MakeName(name);
			this.SlotName = this.PropertyName + "Slot";
		}
		
		public string GetSlotInit()
		{
			StringBuilder b = new StringBuilder();
			b.Append("new SlotInfo(\"" + PropertyName + "\"");
			if (CanInlineInto)
				b.Append(", canInlineInto: true");
			b.Append(")");
			return b.ToString();
		}
	}
	
	class ArgumentInfo : ChildInfo
	{
		public ArgumentInfo(string name) : base(name)
		{
			this.CanInlineInto = true;
		}
	}
	
	static Action<OpCode> CustomChildren(ChildInfo[] children, bool generateInline = false)
	{
		return opCode => {
			opCode.GenerateWriteTo = true;
			opCode.WriteArguments.Add("output.Write('(');");
			StringBuilder transformChildren = new StringBuilder();
			ChildInfo collection = null;
			int childCount = children.Length;
			for (int i = 0; i < children.Length; i++) {
				string arg = children[i].Name;
				string argProp = children[i].PropertyName;
				if (children[i].IsCollection && i + 1 == children.Length) {
					collection = children[i];
					childCount = children.Length - 1;
					opCode.Flags.Add(argProp + ".Aggregate(InstructionFlags.None, (f, arg) => f | arg.Flags)");
					opCode.ConstructorParameters.Add("params ILInstruction[] " + arg);
					opCode.ConstructorBody.Add("this." + argProp + " = new InstructionCollection<ILInstruction>(this, " + i + ");");
					opCode.ConstructorBody.Add("this." + argProp + ".AddRange(" + arg + ");");
					opCode.PerformMatchConditions.Add("Patterns.ListMatch.DoMatch(this." + argProp + ", o." + argProp + ", ref match)");
					if (i == 0)
						opCode.WriteArguments.Add("bool first = true;");
					opCode.WriteArguments.Add("foreach (var " + arg + " in " + argProp + ") {");
					if (i > 0)
						opCode.WriteArguments.Add("\toutput.Write(\", \");");
					else
						opCode.WriteArguments.Add("\tif (!first) output.Write(\", \"); else first = false;");
					opCode.WriteArguments.Add("\t" + arg + ".WriteTo(output, options);");
					opCode.WriteArguments.Add("}");
					opCode.Members.Add("public static readonly SlotInfo " + children[i].SlotName + " = " + children[i].GetSlotInit() + ";");
					opCode.Members.Add("public InstructionCollection<ILInstruction> " + argProp + " { get; private set; }");
				} else {
					opCode.Flags.Add(arg + ".Flags");
					opCode.ConstructorParameters.Add("ILInstruction " + arg);
					opCode.ConstructorBody.Add("this." + argProp + " = " + arg + ";");
					opCode.MatchParameters.Add(new MatchParamInfo { TypeName = "ILInstruction", Name = arg, FieldName = argProp });
					opCode.PerformMatchConditions.Add("this." + arg + ".PerformMatch(o." + arg + ", ref match)");
					if (i > 0)
						opCode.WriteArguments.Add("output.Write(\", \");");
					opCode.WriteArguments.Add("this." + arg + ".WriteTo(output, options);");
					opCode.Members.Add("public static readonly SlotInfo " + children[i].SlotName + " = " + children[i].GetSlotInit() + ";");
					opCode.Members.Add("ILInstruction " + arg + ";");
					opCode.Members.Add("public ILInstruction " + argProp + " {" + Environment.NewLine
						+ "\tget { return this." + arg + "; }" + Environment.NewLine
						+ "\tset {" + Environment.NewLine
						+ "\t\tValidateChild(value);" + Environment.NewLine
						+ "\t\tSetChildInstruction(ref this." + arg + ", value, " + i + ");" + Environment.NewLine
						+ "\t}" + Environment.NewLine
						+ "}");
				}
				if (children[i].ExpectedTypes?.Length > 0) {
					string checkString = null;
					foreach (var expectedType in children[i].ExpectedTypes) {
						var expectedTypeCode = expectedType;
						if (!expectedType.Contains("."))
							expectedTypeCode = "StackType." + expectedTypeCode;
						if (checkString != null)
							checkString += " || ";
						checkString += arg + ".ResultType == " + expectedTypeCode;
					}
					opCode.Invariants.Add("Debug.Assert(" + checkString + ");");
				}
			}
			opCode.WriteArguments.Add("output.Write(')');");
			StringBuilder b;
			b = new StringBuilder();
			b.AppendLine("protected sealed override int GetChildCount()");
			b.AppendLine("{");
			b.Append("\treturn ");
			if (childCount > 0 || collection == null)
				b.Append(childCount);
			if (collection != null) {
				if (childCount > 0) b.Append(" + ");
				b.Append(collection.PropertyName + ".Count");
			}
			b.AppendLine(";");
			b.Append("}");
			opCode.Members.Add(b.ToString());
			
			b = new StringBuilder();
			b.AppendLine("protected sealed override ILInstruction GetChild(int index)");
			b.AppendLine("{");
			b.AppendLine("\tswitch (index) {");
			for (int i = 0; i < childCount; i++) {
				b.AppendLine("\t\tcase " + i + ":");
				b.AppendLine("\t\t\treturn this." + children[i].Name + ";");
			}
			b.AppendLine("\t\tdefault:");
			if (collection == null)
				b.AppendLine("\t\t\tthrow new IndexOutOfRangeException();");
			else
				b.AppendLine("\t\t\treturn this." + collection.PropertyName + "[index - " + childCount + "];");
			b.AppendLine("\t}");
			b.Append("}");
			opCode.Members.Add(b.ToString());
			
			b = new StringBuilder();
			b.AppendLine("protected sealed override void SetChild(int index, ILInstruction value)");
			b.AppendLine("{");
			b.AppendLine("\tswitch (index) {");
			for (int i = 0; i < childCount; i++) {
				b.AppendLine("\t\tcase " + i + ":");
				b.AppendLine("\t\t\tthis." + children[i].PropertyName + " = value;");
				b.AppendLine("\t\t\tbreak;");
			}
			b.AppendLine("\t\tdefault:");
			if (collection == null)
				b.AppendLine("\t\t\tthrow new IndexOutOfRangeException();");
			else {
				b.AppendLine("\t\t\tthis." + collection.PropertyName + "[index - " + childCount + "] = value;");
				b.AppendLine("\t\t\tbreak;");
			}
			b.AppendLine("\t}");
			b.Append("}");
			opCode.Members.Add(b.ToString());
			
			b = new StringBuilder();
			b.AppendLine("protected sealed override SlotInfo GetChildSlot(int index)");
			b.AppendLine("{");
			b.AppendLine("\tswitch (index) {");
			for (int i = 0; i < childCount; i++) {
				b.AppendLine("\t\tcase " + i + ":");
				b.AppendLine("\t\t\treturn " + children[i].SlotName + ";");
			}
			b.AppendLine("\t\tdefault:");
			if (collection == null)
				b.AppendLine("\t\t\tthrow new IndexOutOfRangeException();");
			else
				b.AppendLine("\t\t\treturn " + collection.SlotName + ";");
			b.AppendLine("\t}");
			b.Append("}");
			opCode.Members.Add(b.ToString());
			
			b = new StringBuilder();
			b.AppendLine("public sealed override ILInstruction Clone()");
			b.AppendLine("{");
			b.AppendLine("\tvar clone = (" + opCode.Name + ")ShallowClone();");
			for (int i = 0; i < children.Length; i++) {
				if (children[i].IsCollection) {
					b.AppendLine("\tclone." + children[i].PropertyName + " = new InstructionCollection<ILInstruction>(clone, " + i + ");");
					b.AppendLine("\tclone." + children[i].PropertyName + ".AddRange(this." + children[i].PropertyName + ".Select(arg => arg.Clone()));");
				} else {
					b.AppendLine("\tclone." + children[i].PropertyName + " = this." + children[i].Name + ".Clone();");
				}
			}
			if (opCode.Name == "ILFunction") {
				b.AppendLine("\tclone.CloneVariables();");
			}
			b.AppendLine("\treturn clone;");
			b.Append("}");
			opCode.Members.Add(b.ToString());
		};
	}

	static Action<OpCode> AbstractBaseClass = opCode => {
		opCode.GenerateAcceptVisitor = false;
		opCode.ClassModifiers = "public abstract";
		opCode.ConstructorModifier = "protected";
		opCode.ConstructorParameters.Add("OpCode opCode");
		opCode.BaseConstructorArguments.Add("opCode");
		opCode.GenerateMatch = false;
		opCode.GeneratePerformMatch = false;
	};

	// SideEffect trait: the instruction has a non-local side effect
	static Action<OpCode> SideEffect = HasFlag("InstructionFlags.SideEffect");
	static Action<OpCode> MemoryAccess = SideEffect;
	
	// Call trait: the instruction performs a method call
	static Action<OpCode> Call = opCode => {
		opCode.BaseClass = "CallInstruction";
		opCode.ConstructorParameters.Add("IMethod method");
		opCode.BaseConstructorArguments.Add("method");
		opCode.GenerateMatch = false;
		opCode.GeneratePerformMatch = false;
	};

	// HasVariableOperand trait: the instruction refers to a local variable
	static Action<OpCode> HasVariableOperand(string accessType, bool generateCheckInvariant = true)
	{
		Action<OpCode> action = opCode => {
			opCode.ConstructorParameters.Add("ILVariable variable");
			opCode.Members.Add("ILVariable variable;");
			opCode.ConstructorBody.Add("Debug.Assert(variable != null);");
			opCode.ConstructorBody.Add("this.variable = variable;");
			opCode.MatchParameters.Add(new MatchParamInfo { TypeName = "ILVariable", Name = "variable", FieldName = "Variable" });
			opCode.PerformMatchConditions.Add("variable == o.variable");
			opCode.GenerateWriteTo = true;
			opCode.WriteOperand.Add("output.Write(' ');");
			opCode.WriteOperand.Add("variable.WriteTo(output);");
			opCode.Interfaces.Add("I" + accessType + "Instruction");
			opCode.Members.Add(@"public ILVariable Variable {
	get { return variable; }
	set {
		Debug.Assert(value != null);
		if (IsConnected)
			variable.RemoveAccessInstruction(this);
		variable = value;
		if (IsConnected)
			variable.AddAccessInstruction(this);
	}
}

public int IndexInAccessInstructionList { get; set; } = -1;

int IInstructionWithVariableOperand.IndexInVariableInstructionMapping {
	get { return ((IAccessInstruction)this).IndexInAccessInstructionList; }
	set { ((IAccessInstruction)this).IndexInAccessInstructionList = value; }
}

protected override void Connected()
{
	base.Connected();
	variable.AddAccessInstruction(this);
}

protected override void Disconnected()
{
	variable.RemoveAccessInstruction(this);
	base.Disconnected();
}
".Replace("Access", accessType));
			if (generateCheckInvariant) {
				opCode.Invariants.Add("Debug.Assert(phase <= ILPhase.InILReader || this.IsDescendantOf(variable.Function));");
				opCode.Invariants.Add("Debug.Assert(phase <= ILPhase.InILReader || variable.Function.Variables[variable.IndexInFunction] == variable);");
			}
		};
		if (accessType == "Load") {
			action += HasFlag("InstructionFlags.MayReadLocals");
		} else if (accessType == "Store") {
			action += HasFlag("InstructionFlags.MayWriteLocals");
		} else {
			if (accessType != "Address")
				throw new ArgumentException();
		} 
		return action;
	}
	
	static Action<OpCode> HasFieldOperand = opCode => {
		opCode.ConstructorParameters.Add("IField field");
		opCode.Members.Add("readonly IField field;");
		opCode.ConstructorBody.Add("this.field = field;");
		opCode.MatchParameters.Add(new MatchParamInfo { TypeName = "IField", Name = "field", FieldName = "Field" });
		opCode.PerformMatchConditions.Add("field.Equals(o.field)");
		opCode.Members.Add("/// <summary>Returns the field operand.</summary>" + Environment.NewLine
						+ "public IField Field { get { return field; } }");
		opCode.GenerateWriteTo = true;
		opCode.WriteOperand.Add("output.Write(' ');");
		opCode.WriteOperand.Add("field.WriteTo(output);");
		opCode.Interfaces.Add("IInstructionWithFieldOperand");
	};

	static Action<OpCode> HasTypeOperand = opCode => {
		opCode.ConstructorParameters.Add("IType type");
		opCode.Members.Add("IType type;");
		opCode.ConstructorBody.Add("this.type = type;");
		opCode.MatchParameters.Add(new MatchParamInfo { TypeName = "IType", Name = "type", FieldName = "Type" });
		opCode.PerformMatchConditions.Add("type.Equals(o.type)");
		opCode.Members.Add("/// <summary>Returns the type operand.</summary>" + Environment.NewLine
						+ "public IType Type {" + Environment.NewLine
						+ "\tget { return type; }" + Environment.NewLine
						+ "\tset { type = value; InvalidateFlags(); }" + Environment.NewLine
						+ "}");
		opCode.GenerateWriteTo = true;
		opCode.WriteOperand.Add("output.Write(' ');");
		opCode.WriteOperand.Add("type.WriteTo(output);");
	};

	static Action<OpCode> HasMethodOperand = opCode => {
		opCode.ConstructorParameters.Add("IMethod method");
		opCode.Members.Add("readonly IMethod method;");
		opCode.ConstructorBody.Add("this.method = method;");
		opCode.MatchParameters.Add(new MatchParamInfo { TypeName = "IMethod", Name = "method", FieldName = "Method" });
		opCode.PerformMatchConditions.Add("method.Equals(o.method)");
		opCode.Members.Add("/// <summary>Returns the method operand.</summary>" + Environment.NewLine
						+ "public IMethod Method { get { return method; } }");
		opCode.GenerateWriteTo = true;
		opCode.WriteOperand.Add("output.Write(' ');");
		opCode.WriteOperand.Add("method.WriteTo(output);");
		opCode.Interfaces.Add("IInstructionWithMethodOperand");
	};
	
	static Action<OpCode> HasMemberOperand = opCode => {
		opCode.ConstructorParameters.Add("IMember member");
		opCode.Members.Add("readonly IMember member;");
		opCode.ConstructorBody.Add("this.member = member;");
		opCode.MatchParameters.Add(new MatchParamInfo { TypeName = "IMember", Name = "member", FieldName = "Member" });
		opCode.PerformMatchConditions.Add("member.Equals(o.member)");
		opCode.Members.Add("/// <summary>Returns the token operand.</summary>" + Environment.NewLine
						+ "public IMember Member { get { return member; } }");
		opCode.GenerateWriteTo = true;
		opCode.WriteOperand.Add("output.Write(' ');");
		opCode.WriteOperand.Add("member.WriteTo(output);");
	};
	
	// LoadConstant trait: the instruction loads a compile-time constant. Implies NoArguments.
	static Action<OpCode> LoadConstant(string operandType)
	{
		return opCode => {
			NoArguments(opCode);
			opCode.ConstructorParameters.Add(operandType + " value");
			opCode.MatchParameters.Add(new MatchParamInfo { TypeName = operandType, Name = "value", FieldName = "Value" });
			opCode.PerformMatchConditions.Add("this.Value == o.Value");
			opCode.Members.Add("public readonly " + operandType + " Value;");
			opCode.ConstructorBody.Add("this.Value = value;");
			opCode.GenerateWriteTo = true;
			opCode.WriteOperand.Add("output.Write(' ');");
			opCode.WriteOperand.Add("Disassembler.DisassemblerHelpers.WriteOperand(output, Value);");
		};
	}
	
	static Action<OpCode> SupportsVolatilePrefix = opCode => {
		opCode.Interfaces.Add("ISupportsVolatilePrefix");
		opCode.Members.Add("/// <summary>Gets/Sets whether the memory access is volatile.</summary>" + Environment.NewLine
						+ "public bool IsVolatile { get; set; }");
		opCode.GenerateWriteTo = true;
		opCode.WriteOpCodePrefix.Add("if (IsVolatile)" + Environment.NewLine + "\toutput.Write(\"volatile.\");");
		opCode.PerformMatchConditions.Add("IsVolatile == o.IsVolatile");
	};
	
	static Action<OpCode> SupportsUnalignedPrefix = opCode => {
		opCode.Interfaces.Add("ISupportsUnalignedPrefix");
		opCode.Members.Add("/// <summary>Returns the alignment specified by the 'unaligned' prefix; or 0 if there was no 'unaligned' prefix.</summary>" + Environment.NewLine
						+ "public byte UnalignedPrefix { get; set; }");
		opCode.GenerateWriteTo = true;
		opCode.WriteOpCodePrefix.Add("if (UnalignedPrefix > 0)" + Environment.NewLine + "\toutput.Write(\"unaligned(\" + UnalignedPrefix + \").\");");
		opCode.PerformMatchConditions.Add("UnalignedPrefix == o.UnalignedPrefix");
	};
	
	static Action<OpCode> SupportsReadonlyPrefix = opCode => {
		opCode.Members.Add("/// <summary>Gets whether the 'readonly' prefix was applied to this instruction.</summary>" + Environment.NewLine
						+ "public bool IsReadOnly { get; set; }");
		opCode.GenerateWriteTo = true;
		opCode.WriteOpCodePrefix.Add("if (IsReadOnly)" + Environment.NewLine + "\toutput.Write(\"readonly.\");");
		opCode.PerformMatchConditions.Add("IsReadOnly == o.IsReadOnly");
	};

	static Action<OpCode> Pattern = opCode => {
		BaseClass("PatternInstruction")(opCode);
		opCode.Namespace = "ICSharpCode.Decompiler.IL.Patterns";
		opCode.GenerateAcceptVisitor = false;
		opCode.GenerateMatch = false;
		opCode.GeneratePerformMatch = false;
	};
#><|MERGE_RESOLUTION|>--- conflicted
+++ resolved
@@ -33,15 +33,11 @@
 		new OpCode("CallInstruction", "Instruction with a list of arguments.",
 			AbstractBaseClass, CustomChildren(new []{ new ArgumentInfo("arguments") { IsCollection = true }}),
 			CustomWriteTo, MayThrow, SideEffect),
-<<<<<<< HEAD
-		new OpCode("DynamicInstruction", "Instruction representing a dynamic call site.",
-			AbstractBaseClass, CustomWriteTo, MayThrow, SideEffect),
-		new OpCode("PatternInstruction", "Base class for pattern matching in ILAst.", AbstractBaseClass, ResultType("Unknown")) { Namespace = "ICSharpCode.Decompiler.IL.Patterns" }
-=======
 		new OpCode("PatternInstruction", "Base class for pattern matching in ILAst.", AbstractBaseClass, ResultType("Unknown")) { Namespace = "ICSharpCode.Decompiler.IL.Patterns" },
 		new OpCode("CompoundAssignmentInstruction", "Common instruction for compound assignments.",
 			AbstractBaseClass, CustomConstructor, CustomArguments(("target", null), ("value", null))),
->>>>>>> 5c0c492c
+		new OpCode("DynamicInstruction", "Instruction representing a dynamic call site.",
+			AbstractBaseClass, CustomWriteTo, MayThrow, SideEffect)
 	};
 	
 	OpCode[] opCodes = {
