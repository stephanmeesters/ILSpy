--- conflicted
+++ resolved
@@ -68,11 +68,15 @@
 				return false;
 			trueInst = Block.Unwrap(trueInst);
 			if (trueInst.MatchStLoc(stloc.Variable, out var fallbackValue)) {
-<<<<<<< HEAD
-				context.Step("NullCoalescingTransform (reference types)", stloc);
-=======
 				context.Step("NullCoalescingTransform: simple (reference types)", stloc);
 				stloc.Value = new NullCoalescingInstruction(NullCoalescingKind.Ref, stloc.Value, fallbackValue);
+				block.Instructions.RemoveAt(pos + 1); // remove if instruction
+				ILInlining.InlineOneIfPossible(block, pos, InliningOptions.None, context);
+				return true;
+			} else if (trueInst is Throw throwInst) {
+				context.Step("NullCoalescingTransform (throw expression)", stloc);
+				throwInst.resultType = StackType.O;
+				stloc.Value = new NullCoalescingInstruction(NullCoalescingKind.Ref, stloc.Value, throwInst);
 				block.Instructions.RemoveAt(pos + 1); // remove if instruction
 				ILInlining.InlineOneIfPossible(block, pos, InliningOptions.None, context);
 				return true;
@@ -90,17 +94,9 @@
 				&& trueBlock.Instructions[1].MatchStLoc(stloc.Variable, out var useOfTemporary)
 				&& useOfTemporary.MatchLdLoc(temporary)) {
 				context.Step("NullCoalescingTransform: with temporary variable (reference types)", stloc);
->>>>>>> 28635398
 				stloc.Value = new NullCoalescingInstruction(NullCoalescingKind.Ref, stloc.Value, fallbackValue);
 				block.Instructions.RemoveAt(pos + 1); // remove if instruction
 				ILInlining.InlineOneIfPossible(block, pos, InliningOptions.None, context);
-				return true;
-			} else if (trueInst is Throw throwInst) {
-				context.Step("NullCoalescingTransform (throw expression)", stloc);
-				throwInst.resultType = StackType.O;
-				stloc.Value = new NullCoalescingInstruction(NullCoalescingKind.Ref, stloc.Value, throwInst);
-				block.Instructions.RemoveAt(pos + 1); // remove if instruction
-				ILInlining.InlineOneIfPossible(block, pos, false, context);
 				return true;
 			}
 			return false;
